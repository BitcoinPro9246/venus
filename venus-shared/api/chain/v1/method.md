# Sample code of curl

```bash
# <Inputs> corresponding to the value of Inputs Tag of each API
curl http://<ip>:<port>/rpc/v1 -X POST -H "Content-Type: application/json"  -H "Authorization: Bearer <token>"  -d '{"method": "Filecoin.<method>", "params": <Inputs>, "id": 0}'
```
# Groups

* [Account](#account)
  * [StateAccountKey](#stateaccountkey)
* [Actor](#actor)
  * [ListActor](#listactor)
  * [StateGetActor](#stategetactor)
* [BlockStore](#blockstore)
  * [ChainDeleteObj](#chaindeleteobj)
  * [ChainHasObj](#chainhasobj)
  * [ChainPutObj](#chainputobj)
  * [ChainReadObj](#chainreadobj)
  * [ChainStatObj](#chainstatobj)
* [ChainInfo](#chaininfo)
  * [BlockTime](#blocktime)
  * [ChainExport](#chainexport)
  * [ChainGetBlock](#chaingetblock)
  * [ChainGetBlockMessages](#chaingetblockmessages)
  * [ChainGetEvents](#chaingetevents)
  * [ChainGetGenesis](#chaingetgenesis)
  * [ChainGetMessage](#chaingetmessage)
  * [ChainGetMessagesInTipset](#chaingetmessagesintipset)
  * [ChainGetParentMessages](#chaingetparentmessages)
  * [ChainGetParentReceipts](#chaingetparentreceipts)
  * [ChainGetPath](#chaingetpath)
  * [ChainGetReceipts](#chaingetreceipts)
  * [ChainGetTipSet](#chaingettipset)
  * [ChainGetTipSetAfterHeight](#chaingettipsetafterheight)
  * [ChainGetTipSetByHeight](#chaingettipsetbyheight)
  * [ChainHead](#chainhead)
  * [ChainList](#chainlist)
  * [ChainNotify](#chainnotify)
  * [ChainSetHead](#chainsethead)
  * [GetActor](#getactor)
  * [GetEntry](#getentry)
  * [GetFullBlock](#getfullblock)
  * [GetParentStateRootActor](#getparentstaterootactor)
  * [MessageWait](#messagewait)
  * [ProtocolParameters](#protocolparameters)
  * [ResolveToKeyAddr](#resolvetokeyaddr)
  * [StateActorCodeCIDs](#stateactorcodecids)
  * [StateActorManifestCID](#stateactormanifestcid)
  * [StateCall](#statecall)
  * [StateGetBeaconEntry](#stategetbeaconentry)
  * [StateGetNetworkParams](#stategetnetworkparams)
  * [StateGetRandomnessFromBeacon](#stategetrandomnessfrombeacon)
  * [StateGetRandomnessFromTickets](#stategetrandomnessfromtickets)
  * [StateNetworkName](#statenetworkname)
  * [StateNetworkVersion](#statenetworkversion)
  * [StateReplay](#statereplay)
  * [StateSearchMsg](#statesearchmsg)
  * [StateVerifiedRegistryRootKey](#stateverifiedregistryrootkey)
  * [StateVerifierStatus](#stateverifierstatus)
  * [StateWaitMsg](#statewaitmsg)
  * [VerifyEntry](#verifyentry)
* [Common](#common)
  * [NodeStatus](#nodestatus)
  * [StartTime](#starttime)
  * [Version](#version)
* [ETH](#eth)
  * [EthAccounts](#ethaccounts)
  * [EthBlockNumber](#ethblocknumber)
  * [EthCall](#ethcall)
  * [EthChainId](#ethchainid)
  * [EthEstimateGas](#ethestimategas)
  * [EthFeeHistory](#ethfeehistory)
  * [EthGasPrice](#ethgasprice)
  * [EthGetBalance](#ethgetbalance)
  * [EthGetBlockByHash](#ethgetblockbyhash)
  * [EthGetBlockByNumber](#ethgetblockbynumber)
  * [EthGetBlockTransactionCountByHash](#ethgetblocktransactioncountbyhash)
  * [EthGetBlockTransactionCountByNumber](#ethgetblocktransactioncountbynumber)
  * [EthGetCode](#ethgetcode)
  * [EthGetMessageCidByTransactionHash](#ethgetmessagecidbytransactionhash)
  * [EthGetStorageAt](#ethgetstorageat)
  * [EthGetTransactionByBlockHashAndIndex](#ethgettransactionbyblockhashandindex)
  * [EthGetTransactionByBlockNumberAndIndex](#ethgettransactionbyblocknumberandindex)
  * [EthGetTransactionByHash](#ethgettransactionbyhash)
  * [EthGetTransactionCount](#ethgettransactioncount)
  * [EthGetTransactionHashByCid](#ethgettransactionhashbycid)
  * [EthGetTransactionReceipt](#ethgettransactionreceipt)
  * [EthMaxPriorityFeePerGas](#ethmaxpriorityfeepergas)
  * [EthProtocolVersion](#ethprotocolversion)
  * [EthSendRawTransaction](#ethsendrawtransaction)
  * [NetListening](#netlistening)
  * [NetVersion](#netversion)
  * [Web3ClientVersion](#web3clientversion)
* [ETHEvent](#ethevent)
  * [EthGetFilterChanges](#ethgetfilterchanges)
  * [EthGetFilterLogs](#ethgetfilterlogs)
  * [EthGetLogs](#ethgetlogs)
  * [EthNewBlockFilter](#ethnewblockfilter)
  * [EthNewFilter](#ethnewfilter)
  * [EthNewPendingTransactionFilter](#ethnewpendingtransactionfilter)
  * [EthSubscribe](#ethsubscribe)
  * [EthUninstallFilter](#ethuninstallfilter)
  * [EthUnsubscribe](#ethunsubscribe)
* [Market](#market)
  * [StateMarketParticipants](#statemarketparticipants)
* [MessagePool](#messagepool)
  * [GasBatchEstimateMessageGas](#gasbatchestimatemessagegas)
  * [GasEstimateFeeCap](#gasestimatefeecap)
  * [GasEstimateGasLimit](#gasestimategaslimit)
  * [GasEstimateGasPremium](#gasestimategaspremium)
  * [GasEstimateMessageGas](#gasestimatemessagegas)
  * [MpoolBatchPush](#mpoolbatchpush)
  * [MpoolBatchPushMessage](#mpoolbatchpushmessage)
  * [MpoolBatchPushUntrusted](#mpoolbatchpushuntrusted)
  * [MpoolCheckMessages](#mpoolcheckmessages)
  * [MpoolCheckPendingMessages](#mpoolcheckpendingmessages)
  * [MpoolCheckReplaceMessages](#mpoolcheckreplacemessages)
  * [MpoolClear](#mpoolclear)
  * [MpoolDeleteByAdress](#mpooldeletebyadress)
  * [MpoolGetConfig](#mpoolgetconfig)
  * [MpoolGetNonce](#mpoolgetnonce)
  * [MpoolPending](#mpoolpending)
  * [MpoolPublishByAddr](#mpoolpublishbyaddr)
  * [MpoolPublishMessage](#mpoolpublishmessage)
  * [MpoolPush](#mpoolpush)
  * [MpoolPushMessage](#mpoolpushmessage)
  * [MpoolPushUntrusted](#mpoolpushuntrusted)
  * [MpoolSelect](#mpoolselect)
  * [MpoolSelects](#mpoolselects)
  * [MpoolSetConfig](#mpoolsetconfig)
  * [MpoolSub](#mpoolsub)
* [MinerState](#minerstate)
  * [StateAllMinerFaults](#stateallminerfaults)
  * [StateChangedActors](#statechangedactors)
  * [StateCirculatingSupply](#statecirculatingsupply)
  * [StateComputeDataCID](#statecomputedatacid)
  * [StateDealProviderCollateralBounds](#statedealprovidercollateralbounds)
  * [StateDecodeParams](#statedecodeparams)
  * [StateEncodeParams](#stateencodeparams)
  * [StateGetAllocation](#stategetallocation)
  * [StateGetAllocationForPendingDeal](#stategetallocationforpendingdeal)
  * [StateGetAllocations](#stategetallocations)
  * [StateGetClaim](#stategetclaim)
  * [StateGetClaims](#stategetclaims)
  * [StateListActors](#statelistactors)
  * [StateListMessages](#statelistmessages)
  * [StateListMiners](#statelistminers)
  * [StateLookupID](#statelookupid)
  * [StateLookupRobustAddress](#statelookuprobustaddress)
  * [StateMarketBalance](#statemarketbalance)
  * [StateMarketDeals](#statemarketdeals)
  * [StateMarketStorageDeal](#statemarketstoragedeal)
  * [StateMinerActiveSectors](#statemineractivesectors)
  * [StateMinerAllocated](#stateminerallocated)
  * [StateMinerAvailableBalance](#statemineravailablebalance)
  * [StateMinerDeadlines](#stateminerdeadlines)
  * [StateMinerFaults](#stateminerfaults)
  * [StateMinerInfo](#stateminerinfo)
  * [StateMinerInitialPledgeCollateral](#stateminerinitialpledgecollateral)
  * [StateMinerPartitions](#stateminerpartitions)
  * [StateMinerPower](#stateminerpower)
  * [StateMinerPreCommitDepositForPower](#stateminerprecommitdepositforpower)
  * [StateMinerProvingDeadline](#stateminerprovingdeadline)
  * [StateMinerRecoveries](#stateminerrecoveries)
  * [StateMinerSectorAllocated](#stateminersectorallocated)
  * [StateMinerSectorCount](#stateminersectorcount)
  * [StateMinerSectorSize](#stateminersectorsize)
  * [StateMinerSectors](#stateminersectors)
  * [StateMinerWorkerAddress](#stateminerworkeraddress)
  * [StateReadState](#statereadstate)
  * [StateSectorExpiration](#statesectorexpiration)
  * [StateSectorGetInfo](#statesectorgetinfo)
  * [StateSectorPartition](#statesectorpartition)
  * [StateSectorPreCommitInfo](#statesectorprecommitinfo)
  * [StateVMCirculatingSupplyInternal](#statevmcirculatingsupplyinternal)
  * [StateVerifiedClientStatus](#stateverifiedclientstatus)
* [Mining](#mining)
  * [MinerCreateBlock](#minercreateblock)
  * [MinerGetBaseInfo](#minergetbaseinfo)
* [Network](#network)
  * [ID](#id)
  * [NetAddrsListen](#netaddrslisten)
  * [NetAgentVersion](#netagentversion)
  * [NetAutoNatStatus](#netautonatstatus)
  * [NetBandwidthStats](#netbandwidthstats)
  * [NetBandwidthStatsByPeer](#netbandwidthstatsbypeer)
  * [NetBandwidthStatsByProtocol](#netbandwidthstatsbyprotocol)
  * [NetConnect](#netconnect)
  * [NetConnectedness](#netconnectedness)
  * [NetDisconnect](#netdisconnect)
  * [NetFindPeer](#netfindpeer)
  * [NetFindProvidersAsync](#netfindprovidersasync)
  * [NetGetClosestPeers](#netgetclosestpeers)
  * [NetPeerInfo](#netpeerinfo)
  * [NetPeers](#netpeers)
  * [NetPing](#netping)
  * [NetProtectAdd](#netprotectadd)
  * [NetProtectList](#netprotectlist)
  * [NetProtectRemove](#netprotectremove)
  * [NetPubsubScores](#netpubsubscores)
* [Paychan](#paychan)
  * [PaychAllocateLane](#paychallocatelane)
  * [PaychAvailableFunds](#paychavailablefunds)
  * [PaychAvailableFundsByFromTo](#paychavailablefundsbyfromto)
  * [PaychCollect](#paychcollect)
  * [PaychFund](#paychfund)
  * [PaychGet](#paychget)
  * [PaychGetWaitReady](#paychgetwaitready)
  * [PaychList](#paychlist)
  * [PaychNewPayment](#paychnewpayment)
  * [PaychSettle](#paychsettle)
  * [PaychStatus](#paychstatus)
  * [PaychVoucherAdd](#paychvoucheradd)
  * [PaychVoucherCheckSpendable](#paychvouchercheckspendable)
  * [PaychVoucherCheckValid](#paychvouchercheckvalid)
  * [PaychVoucherCreate](#paychvouchercreate)
  * [PaychVoucherList](#paychvoucherlist)
  * [PaychVoucherSubmit](#paychvouchersubmit)
* [Syncer](#syncer)
  * [ChainSyncHandleNewTipSet](#chainsynchandlenewtipset)
  * [ChainTipSetWeight](#chaintipsetweight)
  * [Concurrent](#concurrent)
  * [SetConcurrent](#setconcurrent)
  * [SyncState](#syncstate)
  * [SyncSubmitBlock](#syncsubmitblock)
  * [SyncerTracker](#syncertracker)
* [Wallet](#wallet)
  * [HasPassword](#haspassword)
  * [LockWallet](#lockwallet)
  * [SetPassword](#setpassword)
  * [UnLockWallet](#unlockwallet)
  * [WalletAddresses](#walletaddresses)
  * [WalletBalance](#walletbalance)
  * [WalletDefaultAddress](#walletdefaultaddress)
  * [WalletDelete](#walletdelete)
  * [WalletExport](#walletexport)
  * [WalletHas](#wallethas)
  * [WalletImport](#walletimport)
  * [WalletNewAddress](#walletnewaddress)
  * [WalletSetDefault](#walletsetdefault)
  * [WalletSign](#walletsign)
  * [WalletSignMessage](#walletsignmessage)
  * [WalletState](#walletstate)

## Account

### StateAccountKey


Perms: read

Inputs:
```json
[
  "f01234",
  [
    {
      "/": "bafy2bzacea3wsdh6y3a36tb3skempjoxqpuyompjbmfeyf34fi3uy6uue42v4"
    },
    {
      "/": "bafy2bzacebp3shtrn43k7g3unredz7fxn4gj533d3o43tqn2p2ipxxhrvchve"
    }
  ]
]
```

Response: `"f01234"`

## Actor

### ListActor


Perms: read

Inputs: `[]`

Response: `{}`

### StateGetActor


Perms: read

Inputs:
```json
[
  "f01234",
  [
    {
      "/": "bafy2bzacea3wsdh6y3a36tb3skempjoxqpuyompjbmfeyf34fi3uy6uue42v4"
    },
    {
      "/": "bafy2bzacebp3shtrn43k7g3unredz7fxn4gj533d3o43tqn2p2ipxxhrvchve"
    }
  ]
]
```

Response:
```json
{
  "Code": {
    "/": "bafy2bzacea3wsdh6y3a36tb3skempjoxqpuyompjbmfeyf34fi3uy6uue42v4"
  },
  "Head": {
    "/": "bafy2bzacea3wsdh6y3a36tb3skempjoxqpuyompjbmfeyf34fi3uy6uue42v4"
  },
  "Nonce": 42,
  "Balance": "0",
  "Address": "\u003cempty\u003e"
}
```

## BlockStore

### ChainDeleteObj


Perms: admin

Inputs:
```json
[
  {
    "/": "bafy2bzacea3wsdh6y3a36tb3skempjoxqpuyompjbmfeyf34fi3uy6uue42v4"
  }
]
```

Response: `{}`

### ChainHasObj


Perms: read

Inputs:
```json
[
  {
    "/": "bafy2bzacea3wsdh6y3a36tb3skempjoxqpuyompjbmfeyf34fi3uy6uue42v4"
  }
]
```

Response: `true`

### ChainPutObj
ChainPutObj puts a given object into the block store


Perms: admin

Inputs:
```json
[
  {}
]
```

Response: `{}`

### ChainReadObj


Perms: read

Inputs:
```json
[
  {
    "/": "bafy2bzacea3wsdh6y3a36tb3skempjoxqpuyompjbmfeyf34fi3uy6uue42v4"
  }
]
```

Response: `"Ynl0ZSBhcnJheQ=="`

### ChainStatObj


Perms: read

Inputs:
```json
[
  {
    "/": "bafy2bzacea3wsdh6y3a36tb3skempjoxqpuyompjbmfeyf34fi3uy6uue42v4"
  },
  {
    "/": "bafy2bzacea3wsdh6y3a36tb3skempjoxqpuyompjbmfeyf34fi3uy6uue42v4"
  }
]
```

Response:
```json
{
  "Size": 42,
  "Links": 42
}
```

## ChainInfo

### BlockTime


Perms: read

Inputs: `[]`

Response: `60000000000`

### ChainExport


Perms: read

Inputs:
```json
[
  10101,
  true,
  [
    {
      "/": "bafy2bzacea3wsdh6y3a36tb3skempjoxqpuyompjbmfeyf34fi3uy6uue42v4"
    },
    {
      "/": "bafy2bzacebp3shtrn43k7g3unredz7fxn4gj533d3o43tqn2p2ipxxhrvchve"
    }
  ]
]
```

Response: `"Ynl0ZSBhcnJheQ=="`

### ChainGetBlock


Perms: read

Inputs:
```json
[
  {
    "/": "bafy2bzacea3wsdh6y3a36tb3skempjoxqpuyompjbmfeyf34fi3uy6uue42v4"
  }
]
```

Response:
```json
{
  "Miner": "f01234",
  "Ticket": {
    "VRFProof": "Bw=="
  },
  "ElectionProof": {
    "WinCount": 9,
    "VRFProof": "Bw=="
  },
  "BeaconEntries": [
    {
      "Round": 42,
      "Data": "Ynl0ZSBhcnJheQ=="
    }
  ],
  "WinPoStProof": [
    {
      "PoStProof": 8,
      "ProofBytes": "Ynl0ZSBhcnJheQ=="
    }
  ],
  "Parents": [
    {
      "/": "bafy2bzacea3wsdh6y3a36tb3skempjoxqpuyompjbmfeyf34fi3uy6uue42v4"
    }
  ],
  "ParentWeight": "0",
  "Height": 10101,
  "ParentStateRoot": {
    "/": "bafy2bzacea3wsdh6y3a36tb3skempjoxqpuyompjbmfeyf34fi3uy6uue42v4"
  },
  "ParentMessageReceipts": {
    "/": "bafy2bzacea3wsdh6y3a36tb3skempjoxqpuyompjbmfeyf34fi3uy6uue42v4"
  },
  "Messages": {
    "/": "bafy2bzacea3wsdh6y3a36tb3skempjoxqpuyompjbmfeyf34fi3uy6uue42v4"
  },
  "BLSAggregate": {
    "Type": 2,
    "Data": "Ynl0ZSBhcnJheQ=="
  },
  "Timestamp": 42,
  "BlockSig": {
    "Type": 2,
    "Data": "Ynl0ZSBhcnJheQ=="
  },
  "ForkSignaling": 42,
  "ParentBaseFee": "0"
}
```

### ChainGetBlockMessages


Perms: read

Inputs:
```json
[
  {
    "/": "bafy2bzacea3wsdh6y3a36tb3skempjoxqpuyompjbmfeyf34fi3uy6uue42v4"
  }
]
```

Response:
```json
{
  "BlsMessages": [
    {
      "CID": {
        "/": "bafy2bzacebbpdegvr3i4cosewthysg5xkxpqfn2wfcz6mv2hmoktwbdxkax4s"
      },
      "Version": 42,
      "To": "f01234",
      "From": "f01234",
      "Nonce": 42,
      "Value": "0",
      "GasLimit": 9,
      "GasFeeCap": "0",
      "GasPremium": "0",
      "Method": 1,
      "Params": "Ynl0ZSBhcnJheQ=="
    }
  ],
  "SecpkMessages": [
    {
      "Message": {
        "CID": {
          "/": "bafy2bzacebbpdegvr3i4cosewthysg5xkxpqfn2wfcz6mv2hmoktwbdxkax4s"
        },
        "Version": 42,
        "To": "f01234",
        "From": "f01234",
        "Nonce": 42,
        "Value": "0",
        "GasLimit": 9,
        "GasFeeCap": "0",
        "GasPremium": "0",
        "Method": 1,
        "Params": "Ynl0ZSBhcnJheQ=="
      },
      "Signature": {
        "Type": 2,
        "Data": "Ynl0ZSBhcnJheQ=="
      },
      "CID": {
        "/": "bafy2bzacebbpdegvr3i4cosewthysg5xkxpqfn2wfcz6mv2hmoktwbdxkax4s"
      }
    }
  ],
  "Cids": [
    {
      "/": "bafy2bzacea3wsdh6y3a36tb3skempjoxqpuyompjbmfeyf34fi3uy6uue42v4"
    }
  ]
}
```

### ChainGetEvents
ChainGetEvents returns the events under an event AMT root CID.


Perms: read

Inputs:
```json
[
  {
    "/": "bafy2bzacea3wsdh6y3a36tb3skempjoxqpuyompjbmfeyf34fi3uy6uue42v4"
  }
]
```

Response:
```json
[
  {
    "Emitter": 1000,
    "Entries": [
      {
        "Flags": 7,
        "Key": "string value",
        "Codec": 42,
        "Value": "Ynl0ZSBhcnJheQ=="
      }
    ]
  }
]
```

### ChainGetGenesis
ChainGetGenesis returns the genesis tipset.


Perms: read

Inputs: `[]`

Response:
```json
{
  "Cids": null,
  "Blocks": null,
  "Height": 0
}
```

### ChainGetMessage


Perms: read

Inputs:
```json
[
  {
    "/": "bafy2bzacea3wsdh6y3a36tb3skempjoxqpuyompjbmfeyf34fi3uy6uue42v4"
  }
]
```

Response:
```json
{
  "CID": {
    "/": "bafy2bzacebbpdegvr3i4cosewthysg5xkxpqfn2wfcz6mv2hmoktwbdxkax4s"
  },
  "Version": 42,
  "To": "f01234",
  "From": "f01234",
  "Nonce": 42,
  "Value": "0",
  "GasLimit": 9,
  "GasFeeCap": "0",
  "GasPremium": "0",
  "Method": 1,
  "Params": "Ynl0ZSBhcnJheQ=="
}
```

### ChainGetMessagesInTipset


Perms: read

Inputs:
```json
[
  [
    {
      "/": "bafy2bzacea3wsdh6y3a36tb3skempjoxqpuyompjbmfeyf34fi3uy6uue42v4"
    },
    {
      "/": "bafy2bzacebp3shtrn43k7g3unredz7fxn4gj533d3o43tqn2p2ipxxhrvchve"
    }
  ]
]
```

Response:
```json
[
  {
    "Cid": {
      "/": "bafy2bzacea3wsdh6y3a36tb3skempjoxqpuyompjbmfeyf34fi3uy6uue42v4"
    },
    "Message": {
      "CID": {
        "/": "bafy2bzacebbpdegvr3i4cosewthysg5xkxpqfn2wfcz6mv2hmoktwbdxkax4s"
      },
      "Version": 42,
      "To": "f01234",
      "From": "f01234",
      "Nonce": 42,
      "Value": "0",
      "GasLimit": 9,
      "GasFeeCap": "0",
      "GasPremium": "0",
      "Method": 1,
      "Params": "Ynl0ZSBhcnJheQ=="
    }
  }
]
```

### ChainGetParentMessages


Perms: read

Inputs:
```json
[
  {
    "/": "bafy2bzacea3wsdh6y3a36tb3skempjoxqpuyompjbmfeyf34fi3uy6uue42v4"
  }
]
```

Response:
```json
[
  {
    "Cid": {
      "/": "bafy2bzacea3wsdh6y3a36tb3skempjoxqpuyompjbmfeyf34fi3uy6uue42v4"
    },
    "Message": {
      "CID": {
        "/": "bafy2bzacebbpdegvr3i4cosewthysg5xkxpqfn2wfcz6mv2hmoktwbdxkax4s"
      },
      "Version": 42,
      "To": "f01234",
      "From": "f01234",
      "Nonce": 42,
      "Value": "0",
      "GasLimit": 9,
      "GasFeeCap": "0",
      "GasPremium": "0",
      "Method": 1,
      "Params": "Ynl0ZSBhcnJheQ=="
    }
  }
]
```

### ChainGetParentReceipts


Perms: read

Inputs:
```json
[
  {
    "/": "bafy2bzacea3wsdh6y3a36tb3skempjoxqpuyompjbmfeyf34fi3uy6uue42v4"
  }
]
```

Response:
```json
[
  {
    "ExitCode": 0,
    "Return": "Ynl0ZSBhcnJheQ==",
    "GasUsed": 9,
    "EventsRoot": null
  }
]
```

### ChainGetPath


Perms: read

Inputs:
```json
[
  [
    {
      "/": "bafy2bzacea3wsdh6y3a36tb3skempjoxqpuyompjbmfeyf34fi3uy6uue42v4"
    },
    {
      "/": "bafy2bzacebp3shtrn43k7g3unredz7fxn4gj533d3o43tqn2p2ipxxhrvchve"
    }
  ],
  [
    {
      "/": "bafy2bzacea3wsdh6y3a36tb3skempjoxqpuyompjbmfeyf34fi3uy6uue42v4"
    },
    {
      "/": "bafy2bzacebp3shtrn43k7g3unredz7fxn4gj533d3o43tqn2p2ipxxhrvchve"
    }
  ]
]
```

Response:
```json
[
  {
    "Type": "apply",
    "Val": {
      "Cids": null,
      "Blocks": null,
      "Height": 0
    }
  }
]
```

### ChainGetReceipts


Perms: read

Inputs:
```json
[
  {
    "/": "bafy2bzacea3wsdh6y3a36tb3skempjoxqpuyompjbmfeyf34fi3uy6uue42v4"
  }
]
```

Response:
```json
[
  {
    "ExitCode": 0,
    "Return": "Ynl0ZSBhcnJheQ==",
    "GasUsed": 9,
    "EventsRoot": null
  }
]
```

### ChainGetTipSet


Perms: read

Inputs:
```json
[
  [
    {
      "/": "bafy2bzacea3wsdh6y3a36tb3skempjoxqpuyompjbmfeyf34fi3uy6uue42v4"
    },
    {
      "/": "bafy2bzacebp3shtrn43k7g3unredz7fxn4gj533d3o43tqn2p2ipxxhrvchve"
    }
  ]
]
```

Response:
```json
{
  "Cids": null,
  "Blocks": null,
  "Height": 0
}
```

### ChainGetTipSetAfterHeight


Perms: read

Inputs:
```json
[
  10101,
  [
    {
      "/": "bafy2bzacea3wsdh6y3a36tb3skempjoxqpuyompjbmfeyf34fi3uy6uue42v4"
    },
    {
      "/": "bafy2bzacebp3shtrn43k7g3unredz7fxn4gj533d3o43tqn2p2ipxxhrvchve"
    }
  ]
]
```

Response:
```json
{
  "Cids": null,
  "Blocks": null,
  "Height": 0
}
```

### ChainGetTipSetByHeight


Perms: read

Inputs:
```json
[
  10101,
  [
    {
      "/": "bafy2bzacea3wsdh6y3a36tb3skempjoxqpuyompjbmfeyf34fi3uy6uue42v4"
    },
    {
      "/": "bafy2bzacebp3shtrn43k7g3unredz7fxn4gj533d3o43tqn2p2ipxxhrvchve"
    }
  ]
]
```

Response:
```json
{
  "Cids": null,
  "Blocks": null,
  "Height": 0
}
```

### ChainHead


Perms: read

Inputs: `[]`

Response:
```json
{
  "Cids": null,
  "Blocks": null,
  "Height": 0
}
```

### ChainList


Perms: read

Inputs:
```json
[
  [
    {
      "/": "bafy2bzacea3wsdh6y3a36tb3skempjoxqpuyompjbmfeyf34fi3uy6uue42v4"
    },
    {
      "/": "bafy2bzacebp3shtrn43k7g3unredz7fxn4gj533d3o43tqn2p2ipxxhrvchve"
    }
  ],
  123
]
```

Response:
```json
[
  [
    {
      "/": "bafy2bzacea3wsdh6y3a36tb3skempjoxqpuyompjbmfeyf34fi3uy6uue42v4"
    },
    {
      "/": "bafy2bzacebp3shtrn43k7g3unredz7fxn4gj533d3o43tqn2p2ipxxhrvchve"
    }
  ]
]
```

### ChainNotify


Perms: read

Inputs: `[]`

Response:
```json
[
  {
    "Type": "apply",
    "Val": {
      "Cids": null,
      "Blocks": null,
      "Height": 0
    }
  }
]
```

### ChainSetHead


Perms: admin

Inputs:
```json
[
  [
    {
      "/": "bafy2bzacea3wsdh6y3a36tb3skempjoxqpuyompjbmfeyf34fi3uy6uue42v4"
    },
    {
      "/": "bafy2bzacebp3shtrn43k7g3unredz7fxn4gj533d3o43tqn2p2ipxxhrvchve"
    }
  ]
]
```

Response: `{}`

### GetActor


Perms: read

Inputs:
```json
[
  "f01234"
]
```

Response:
```json
{
  "Code": {
    "/": "bafy2bzacea3wsdh6y3a36tb3skempjoxqpuyompjbmfeyf34fi3uy6uue42v4"
  },
  "Head": {
    "/": "bafy2bzacea3wsdh6y3a36tb3skempjoxqpuyompjbmfeyf34fi3uy6uue42v4"
  },
  "Nonce": 42,
  "Balance": "0",
  "Address": "\u003cempty\u003e"
}
```

### GetEntry


Perms: read

Inputs:
```json
[
  10101,
  42
]
```

Response:
```json
{
  "Round": 42,
  "Data": "Ynl0ZSBhcnJheQ=="
}
```

### GetFullBlock


Perms: read

Inputs:
```json
[
  {
    "/": "bafy2bzacea3wsdh6y3a36tb3skempjoxqpuyompjbmfeyf34fi3uy6uue42v4"
  }
]
```

Response:
```json
{
  "Header": {
    "Miner": "f01234",
    "Ticket": {
      "VRFProof": "Bw=="
    },
    "ElectionProof": {
      "WinCount": 9,
      "VRFProof": "Bw=="
    },
    "BeaconEntries": [
      {
        "Round": 42,
        "Data": "Ynl0ZSBhcnJheQ=="
      }
    ],
    "WinPoStProof": [
      {
        "PoStProof": 8,
        "ProofBytes": "Ynl0ZSBhcnJheQ=="
      }
    ],
    "Parents": [
      {
        "/": "bafy2bzacea3wsdh6y3a36tb3skempjoxqpuyompjbmfeyf34fi3uy6uue42v4"
      }
    ],
    "ParentWeight": "0",
    "Height": 10101,
    "ParentStateRoot": {
      "/": "bafy2bzacea3wsdh6y3a36tb3skempjoxqpuyompjbmfeyf34fi3uy6uue42v4"
    },
    "ParentMessageReceipts": {
      "/": "bafy2bzacea3wsdh6y3a36tb3skempjoxqpuyompjbmfeyf34fi3uy6uue42v4"
    },
    "Messages": {
      "/": "bafy2bzacea3wsdh6y3a36tb3skempjoxqpuyompjbmfeyf34fi3uy6uue42v4"
    },
    "BLSAggregate": {
      "Type": 2,
      "Data": "Ynl0ZSBhcnJheQ=="
    },
    "Timestamp": 42,
    "BlockSig": {
      "Type": 2,
      "Data": "Ynl0ZSBhcnJheQ=="
    },
    "ForkSignaling": 42,
    "ParentBaseFee": "0"
  },
  "BLSMessages": [
    {
      "CID": {
        "/": "bafy2bzacebbpdegvr3i4cosewthysg5xkxpqfn2wfcz6mv2hmoktwbdxkax4s"
      },
      "Version": 42,
      "To": "f01234",
      "From": "f01234",
      "Nonce": 42,
      "Value": "0",
      "GasLimit": 9,
      "GasFeeCap": "0",
      "GasPremium": "0",
      "Method": 1,
      "Params": "Ynl0ZSBhcnJheQ=="
    }
  ],
  "SECPMessages": [
    {
      "Message": {
        "CID": {
          "/": "bafy2bzacebbpdegvr3i4cosewthysg5xkxpqfn2wfcz6mv2hmoktwbdxkax4s"
        },
        "Version": 42,
        "To": "f01234",
        "From": "f01234",
        "Nonce": 42,
        "Value": "0",
        "GasLimit": 9,
        "GasFeeCap": "0",
        "GasPremium": "0",
        "Method": 1,
        "Params": "Ynl0ZSBhcnJheQ=="
      },
      "Signature": {
        "Type": 2,
        "Data": "Ynl0ZSBhcnJheQ=="
      },
      "CID": {
        "/": "bafy2bzacebbpdegvr3i4cosewthysg5xkxpqfn2wfcz6mv2hmoktwbdxkax4s"
      }
    }
  ]
}
```

### GetParentStateRootActor


Perms: read

Inputs:
```json
[
  {
    "Cids": null,
    "Blocks": null,
    "Height": 0
  },
  "f01234"
]
```

Response:
```json
{
  "Code": {
    "/": "bafy2bzacea3wsdh6y3a36tb3skempjoxqpuyompjbmfeyf34fi3uy6uue42v4"
  },
  "Head": {
    "/": "bafy2bzacea3wsdh6y3a36tb3skempjoxqpuyompjbmfeyf34fi3uy6uue42v4"
  },
  "Nonce": 42,
  "Balance": "0",
  "Address": "\u003cempty\u003e"
}
```

### MessageWait


Perms: read

Inputs:
```json
[
  {
    "/": "bafy2bzacea3wsdh6y3a36tb3skempjoxqpuyompjbmfeyf34fi3uy6uue42v4"
  },
  10101,
  10101
]
```

Response:
```json
{
  "TS": {
    "Cids": null,
    "Blocks": null,
    "Height": 0
  },
  "Message": {
    "CID": {
      "/": "bafy2bzacebbpdegvr3i4cosewthysg5xkxpqfn2wfcz6mv2hmoktwbdxkax4s"
    },
    "Version": 42,
    "To": "f01234",
    "From": "f01234",
    "Nonce": 42,
    "Value": "0",
    "GasLimit": 9,
    "GasFeeCap": "0",
    "GasPremium": "0",
    "Method": 1,
    "Params": "Ynl0ZSBhcnJheQ=="
  },
  "Block": {
    "Miner": "f01234",
    "Ticket": {
      "VRFProof": "Bw=="
    },
    "ElectionProof": {
      "WinCount": 9,
      "VRFProof": "Bw=="
    },
    "BeaconEntries": [
      {
        "Round": 42,
        "Data": "Ynl0ZSBhcnJheQ=="
      }
    ],
    "WinPoStProof": [
      {
        "PoStProof": 8,
        "ProofBytes": "Ynl0ZSBhcnJheQ=="
      }
    ],
    "Parents": [
      {
        "/": "bafy2bzacea3wsdh6y3a36tb3skempjoxqpuyompjbmfeyf34fi3uy6uue42v4"
      }
    ],
    "ParentWeight": "0",
    "Height": 10101,
    "ParentStateRoot": {
      "/": "bafy2bzacea3wsdh6y3a36tb3skempjoxqpuyompjbmfeyf34fi3uy6uue42v4"
    },
    "ParentMessageReceipts": {
      "/": "bafy2bzacea3wsdh6y3a36tb3skempjoxqpuyompjbmfeyf34fi3uy6uue42v4"
    },
    "Messages": {
      "/": "bafy2bzacea3wsdh6y3a36tb3skempjoxqpuyompjbmfeyf34fi3uy6uue42v4"
    },
    "BLSAggregate": {
      "Type": 2,
      "Data": "Ynl0ZSBhcnJheQ=="
    },
    "Timestamp": 42,
    "BlockSig": {
      "Type": 2,
      "Data": "Ynl0ZSBhcnJheQ=="
    },
    "ForkSignaling": 42,
    "ParentBaseFee": "0"
  },
  "Receipt": {
    "ExitCode": 0,
    "Return": "Ynl0ZSBhcnJheQ==",
    "GasUsed": 9,
    "EventsRoot": null
  }
}
```

### ProtocolParameters


Perms: read

Inputs: `[]`

Response:
```json
{
  "Network": "string value",
  "BlockTime": 60000000000,
  "SupportedSectors": [
    {
      "Size": 34359738368,
      "MaxPieceSize": 1024
    }
  ]
}
```

### ResolveToKeyAddr


Perms: read

Inputs:
```json
[
  "f01234",
  {
    "Cids": null,
    "Blocks": null,
    "Height": 0
  }
]
```

Response: `"f01234"`

### StateActorCodeCIDs
StateActorCodeCIDs returns the CIDs of all the builtin actors for the given network version


Perms: read

Inputs:
```json
[
  18
]
```

Response: `{}`

### StateActorManifestCID
StateActorManifestCID returns the CID of the builtin actors manifest for the given network version


Perms: read

Inputs:
```json
[
  18
]
```

Response:
```json
{
  "/": "bafy2bzacea3wsdh6y3a36tb3skempjoxqpuyompjbmfeyf34fi3uy6uue42v4"
}
```

### StateCall


Perms: read

Inputs:
```json
[
  {
    "CID": {
      "/": "bafy2bzacebbpdegvr3i4cosewthysg5xkxpqfn2wfcz6mv2hmoktwbdxkax4s"
    },
    "Version": 42,
    "To": "f01234",
    "From": "f01234",
    "Nonce": 42,
    "Value": "0",
    "GasLimit": 9,
    "GasFeeCap": "0",
    "GasPremium": "0",
    "Method": 1,
    "Params": "Ynl0ZSBhcnJheQ=="
  },
  [
    {
      "/": "bafy2bzacea3wsdh6y3a36tb3skempjoxqpuyompjbmfeyf34fi3uy6uue42v4"
    },
    {
      "/": "bafy2bzacebp3shtrn43k7g3unredz7fxn4gj533d3o43tqn2p2ipxxhrvchve"
    }
  ]
]
```

Response:
```json
{
  "MsgCid": {
    "/": "bafy2bzacea3wsdh6y3a36tb3skempjoxqpuyompjbmfeyf34fi3uy6uue42v4"
  },
  "Msg": {
    "CID": {
      "/": "bafy2bzacebbpdegvr3i4cosewthysg5xkxpqfn2wfcz6mv2hmoktwbdxkax4s"
    },
    "Version": 42,
    "To": "f01234",
    "From": "f01234",
    "Nonce": 42,
    "Value": "0",
    "GasLimit": 9,
    "GasFeeCap": "0",
    "GasPremium": "0",
    "Method": 1,
    "Params": "Ynl0ZSBhcnJheQ=="
  },
  "MsgRct": {
    "ExitCode": 0,
    "Return": "Ynl0ZSBhcnJheQ==",
    "GasUsed": 9,
    "EventsRoot": null
  },
  "GasCost": {
    "Message": {
      "/": "bafy2bzacea3wsdh6y3a36tb3skempjoxqpuyompjbmfeyf34fi3uy6uue42v4"
    },
    "GasUsed": "0",
    "BaseFeeBurn": "0",
    "OverEstimationBurn": "0",
    "MinerPenalty": "0",
    "MinerTip": "0",
    "Refund": "0",
    "TotalCost": "0"
  },
  "ExecutionTrace": {
    "Msg": {
      "CID": {
        "/": "bafy2bzacebbpdegvr3i4cosewthysg5xkxpqfn2wfcz6mv2hmoktwbdxkax4s"
      },
      "Version": 42,
      "To": "f01234",
      "From": "f01234",
      "Nonce": 42,
      "Value": "0",
      "GasLimit": 9,
      "GasFeeCap": "0",
      "GasPremium": "0",
      "Method": 1,
      "Params": "Ynl0ZSBhcnJheQ=="
    },
    "MsgRct": {
      "ExitCode": 0,
      "Return": "Ynl0ZSBhcnJheQ==",
      "GasUsed": 9,
      "EventsRoot": null
    },
    "Error": "string value",
    "Duration": 60000000000,
    "GasCharges": [
      {
        "Name": "string value",
        "loc": [
          {
            "File": "string value",
            "Line": 123,
            "Function": "string value"
          }
        ],
        "tg": 9,
        "cg": 9,
        "sg": 9,
        "vtg": 9,
        "vcg": 9,
        "vsg": 9,
        "tt": 60000000000,
        "ex": {}
      }
    ],
    "Subcalls": [
      {
        "Msg": {
          "CID": {
            "/": "bafy2bzacebbpdegvr3i4cosewthysg5xkxpqfn2wfcz6mv2hmoktwbdxkax4s"
          },
          "Version": 42,
          "To": "f01234",
          "From": "f01234",
          "Nonce": 42,
          "Value": "0",
          "GasLimit": 9,
          "GasFeeCap": "0",
          "GasPremium": "0",
          "Method": 1,
          "Params": "Ynl0ZSBhcnJheQ=="
        },
        "MsgRct": {
          "ExitCode": 0,
          "Return": "Ynl0ZSBhcnJheQ==",
          "GasUsed": 9,
          "EventsRoot": null
        },
        "Error": "string value",
        "Duration": 60000000000,
        "GasCharges": [
          {
            "Name": "string value",
            "loc": [
              {
                "File": "string value",
                "Line": 123,
                "Function": "string value"
              }
            ],
            "tg": 9,
            "cg": 9,
            "sg": 9,
            "vtg": 9,
            "vcg": 9,
            "vsg": 9,
            "tt": 60000000000,
            "ex": {}
          }
        ],
        "Subcalls": null
      }
    ]
  },
  "Error": "string value",
  "Duration": 60000000000
}
```

### StateGetBeaconEntry
StateGetBeaconEntry returns the beacon entry for the given filecoin epoch. If
the entry has not yet been produced, the call will block until the entry
becomes available


Perms: read

Inputs:
```json
[
  10101
]
```

Response:
```json
{
  "Round": 42,
  "Data": "Ynl0ZSBhcnJheQ=="
}
```

### StateGetNetworkParams
StateGetNetworkParams return current network params


Perms: read

Inputs: `[]`

Response:
```json
{
  "NetworkName": "mainnet",
  "BlockDelaySecs": 42,
  "ConsensusMinerMinPower": "0",
  "SupportedProofTypes": [
    8
  ],
  "PreCommitChallengeDelay": 10101,
  "ForkUpgradeParams": {
    "UpgradeSmokeHeight": 10101,
    "UpgradeBreezeHeight": 10101,
    "UpgradeIgnitionHeight": 10101,
    "UpgradeLiftoffHeight": 10101,
    "UpgradeAssemblyHeight": 10101,
    "UpgradeRefuelHeight": 10101,
    "UpgradeTapeHeight": 10101,
    "UpgradeKumquatHeight": 10101,
    "BreezeGasTampingDuration": 10101,
    "UpgradeCalicoHeight": 10101,
    "UpgradePersianHeight": 10101,
    "UpgradeOrangeHeight": 10101,
    "UpgradeClausHeight": 10101,
    "UpgradeTrustHeight": 10101,
    "UpgradeNorwegianHeight": 10101,
    "UpgradeTurboHeight": 10101,
    "UpgradeHyperdriveHeight": 10101,
    "UpgradeChocolateHeight": 10101,
    "UpgradeOhSnapHeight": 10101,
    "UpgradeSkyrHeight": 10101,
    "UpgradeSharkHeight": 10101,
    "UpgradeHyggeHeight": 10101
  }
}
```

### StateGetRandomnessFromBeacon


Perms: read

Inputs:
```json
[
  2,
  10101,
  "Ynl0ZSBhcnJheQ==",
  [
    {
      "/": "bafy2bzacea3wsdh6y3a36tb3skempjoxqpuyompjbmfeyf34fi3uy6uue42v4"
    },
    {
      "/": "bafy2bzacebp3shtrn43k7g3unredz7fxn4gj533d3o43tqn2p2ipxxhrvchve"
    }
  ]
]
```

Response: `"Bw=="`

### StateGetRandomnessFromTickets


Perms: read

Inputs:
```json
[
  2,
  10101,
  "Ynl0ZSBhcnJheQ==",
  [
    {
      "/": "bafy2bzacea3wsdh6y3a36tb3skempjoxqpuyompjbmfeyf34fi3uy6uue42v4"
    },
    {
      "/": "bafy2bzacebp3shtrn43k7g3unredz7fxn4gj533d3o43tqn2p2ipxxhrvchve"
    }
  ]
]
```

Response: `"Bw=="`

### StateNetworkName


Perms: read

Inputs: `[]`

Response: `"mainnet"`

### StateNetworkVersion


Perms: read

Inputs:
```json
[
  [
    {
      "/": "bafy2bzacea3wsdh6y3a36tb3skempjoxqpuyompjbmfeyf34fi3uy6uue42v4"
    },
    {
      "/": "bafy2bzacebp3shtrn43k7g3unredz7fxn4gj533d3o43tqn2p2ipxxhrvchve"
    }
  ]
]
```

Response: `18`

### StateReplay


Perms: read

Inputs:
```json
[
  [
    {
      "/": "bafy2bzacea3wsdh6y3a36tb3skempjoxqpuyompjbmfeyf34fi3uy6uue42v4"
    },
    {
      "/": "bafy2bzacebp3shtrn43k7g3unredz7fxn4gj533d3o43tqn2p2ipxxhrvchve"
    }
  ],
  {
    "/": "bafy2bzacea3wsdh6y3a36tb3skempjoxqpuyompjbmfeyf34fi3uy6uue42v4"
  }
]
```

Response:
```json
{
  "MsgCid": {
    "/": "bafy2bzacea3wsdh6y3a36tb3skempjoxqpuyompjbmfeyf34fi3uy6uue42v4"
  },
  "Msg": {
    "CID": {
      "/": "bafy2bzacebbpdegvr3i4cosewthysg5xkxpqfn2wfcz6mv2hmoktwbdxkax4s"
    },
    "Version": 42,
    "To": "f01234",
    "From": "f01234",
    "Nonce": 42,
    "Value": "0",
    "GasLimit": 9,
    "GasFeeCap": "0",
    "GasPremium": "0",
    "Method": 1,
    "Params": "Ynl0ZSBhcnJheQ=="
  },
  "MsgRct": {
    "ExitCode": 0,
    "Return": "Ynl0ZSBhcnJheQ==",
    "GasUsed": 9,
    "EventsRoot": null
  },
  "GasCost": {
    "Message": {
      "/": "bafy2bzacea3wsdh6y3a36tb3skempjoxqpuyompjbmfeyf34fi3uy6uue42v4"
    },
    "GasUsed": "0",
    "BaseFeeBurn": "0",
    "OverEstimationBurn": "0",
    "MinerPenalty": "0",
    "MinerTip": "0",
    "Refund": "0",
    "TotalCost": "0"
  },
  "ExecutionTrace": {
    "Msg": {
      "CID": {
        "/": "bafy2bzacebbpdegvr3i4cosewthysg5xkxpqfn2wfcz6mv2hmoktwbdxkax4s"
      },
      "Version": 42,
      "To": "f01234",
      "From": "f01234",
      "Nonce": 42,
      "Value": "0",
      "GasLimit": 9,
      "GasFeeCap": "0",
      "GasPremium": "0",
      "Method": 1,
      "Params": "Ynl0ZSBhcnJheQ=="
    },
    "MsgRct": {
      "ExitCode": 0,
      "Return": "Ynl0ZSBhcnJheQ==",
      "GasUsed": 9,
      "EventsRoot": null
    },
    "Error": "string value",
    "Duration": 60000000000,
    "GasCharges": [
      {
        "Name": "string value",
        "loc": [
          {
            "File": "string value",
            "Line": 123,
            "Function": "string value"
          }
        ],
        "tg": 9,
        "cg": 9,
        "sg": 9,
        "vtg": 9,
        "vcg": 9,
        "vsg": 9,
        "tt": 60000000000,
        "ex": {}
      }
    ],
    "Subcalls": [
      {
        "Msg": {
          "CID": {
            "/": "bafy2bzacebbpdegvr3i4cosewthysg5xkxpqfn2wfcz6mv2hmoktwbdxkax4s"
          },
          "Version": 42,
          "To": "f01234",
          "From": "f01234",
          "Nonce": 42,
          "Value": "0",
          "GasLimit": 9,
          "GasFeeCap": "0",
          "GasPremium": "0",
          "Method": 1,
          "Params": "Ynl0ZSBhcnJheQ=="
        },
        "MsgRct": {
          "ExitCode": 0,
          "Return": "Ynl0ZSBhcnJheQ==",
          "GasUsed": 9,
          "EventsRoot": null
        },
        "Error": "string value",
        "Duration": 60000000000,
        "GasCharges": [
          {
            "Name": "string value",
            "loc": [
              {
                "File": "string value",
                "Line": 123,
                "Function": "string value"
              }
            ],
            "tg": 9,
            "cg": 9,
            "sg": 9,
            "vtg": 9,
            "vcg": 9,
            "vsg": 9,
            "tt": 60000000000,
            "ex": {}
          }
        ],
        "Subcalls": null
      }
    ]
  },
  "Error": "string value",
  "Duration": 60000000000
}
```

### StateSearchMsg
StateSearchMsg looks back up to limit epochs in the chain for a message, and returns its receipt and the tipset where it was executed

NOTE: If a replacing message is found on chain, this method will return
a MsgLookup for the replacing message - the MsgLookup.Message will be a different
CID than the one provided in the 'cid' param, MsgLookup.Receipt will contain the
result of the execution of the replacing message.

If the caller wants to ensure that exactly the requested message was executed,
they must check that MsgLookup.Message is equal to the provided 'cid', or set the
`allowReplaced` parameter to false. Without this check, and with `allowReplaced`
set to true, both the requested and original message may appear as
successfully executed on-chain, which may look like a double-spend.

A replacing message is a message with a different CID, any of Gas values, and
different signature, but with all other parameters matching (source/destination,
nonce, params, etc.)


Perms: read

Inputs:
```json
[
  [
    {
      "/": "bafy2bzacea3wsdh6y3a36tb3skempjoxqpuyompjbmfeyf34fi3uy6uue42v4"
    },
    {
      "/": "bafy2bzacebp3shtrn43k7g3unredz7fxn4gj533d3o43tqn2p2ipxxhrvchve"
    }
  ],
  {
    "/": "bafy2bzacea3wsdh6y3a36tb3skempjoxqpuyompjbmfeyf34fi3uy6uue42v4"
  },
  10101,
  true
]
```

Response:
```json
{
  "Message": {
    "/": "bafy2bzacea3wsdh6y3a36tb3skempjoxqpuyompjbmfeyf34fi3uy6uue42v4"
  },
  "Receipt": {
    "ExitCode": 0,
    "Return": "Ynl0ZSBhcnJheQ==",
    "GasUsed": 9,
    "EventsRoot": null
  },
  "ReturnDec": {},
  "TipSet": [
    {
      "/": "bafy2bzacea3wsdh6y3a36tb3skempjoxqpuyompjbmfeyf34fi3uy6uue42v4"
    },
    {
      "/": "bafy2bzacebp3shtrn43k7g3unredz7fxn4gj533d3o43tqn2p2ipxxhrvchve"
    }
  ],
  "Height": 10101
}
```

### StateVerifiedRegistryRootKey


Perms: read

Inputs:
```json
[
  [
    {
      "/": "bafy2bzacea3wsdh6y3a36tb3skempjoxqpuyompjbmfeyf34fi3uy6uue42v4"
    },
    {
      "/": "bafy2bzacebp3shtrn43k7g3unredz7fxn4gj533d3o43tqn2p2ipxxhrvchve"
    }
  ]
]
```

Response: `"f01234"`

### StateVerifierStatus


Perms: read

Inputs:
```json
[
  "f01234",
  [
    {
      "/": "bafy2bzacea3wsdh6y3a36tb3skempjoxqpuyompjbmfeyf34fi3uy6uue42v4"
    },
    {
      "/": "bafy2bzacebp3shtrn43k7g3unredz7fxn4gj533d3o43tqn2p2ipxxhrvchve"
    }
  ]
]
```

Response: `"0"`

### StateWaitMsg
StateWaitMsg looks back up to limit epochs in the chain for a message.
If not found, it blocks until the message arrives on chain, and gets to the
indicated confidence depth.

NOTE: If a replacing message is found on chain, this method will return
a MsgLookup for the replacing message - the MsgLookup.Message will be a different
CID than the one provided in the 'cid' param, MsgLookup.Receipt will contain the
result of the execution of the replacing message.

If the caller wants to ensure that exactly the requested message was executed,
they must check that MsgLookup.Message is equal to the provided 'cid', or set the
`allowReplaced` parameter to false. Without this check, and with `allowReplaced`
set to true, both the requested and original message may appear as
successfully executed on-chain, which may look like a double-spend.

A replacing message is a message with a different CID, any of Gas values, and
different signature, but with all other parameters matching (source/destination,
nonce, params, etc.)


Perms: read

Inputs:
```json
[
  {
    "/": "bafy2bzacea3wsdh6y3a36tb3skempjoxqpuyompjbmfeyf34fi3uy6uue42v4"
  },
  42,
  10101,
  true
]
```

Response:
```json
{
  "Message": {
    "/": "bafy2bzacea3wsdh6y3a36tb3skempjoxqpuyompjbmfeyf34fi3uy6uue42v4"
  },
  "Receipt": {
    "ExitCode": 0,
    "Return": "Ynl0ZSBhcnJheQ==",
    "GasUsed": 9,
    "EventsRoot": null
  },
  "ReturnDec": {},
  "TipSet": [
    {
      "/": "bafy2bzacea3wsdh6y3a36tb3skempjoxqpuyompjbmfeyf34fi3uy6uue42v4"
    },
    {
      "/": "bafy2bzacebp3shtrn43k7g3unredz7fxn4gj533d3o43tqn2p2ipxxhrvchve"
    }
  ],
  "Height": 10101
}
```

### VerifyEntry


Perms: read

Inputs:
```json
[
  {
    "Round": 42,
    "Data": "Ynl0ZSBhcnJheQ=="
  },
  {
    "Round": 42,
    "Data": "Ynl0ZSBhcnJheQ=="
  },
  10101
]
```

Response: `true`

## Common

### NodeStatus


Perms: read

Inputs:
```json
[
  true
]
```

Response:
```json
{
  "SyncStatus": {
    "Epoch": 42,
    "Behind": 42
  },
  "PeerStatus": {
    "PeersToPublishMsgs": 123,
    "PeersToPublishBlocks": 123
  },
  "ChainStatus": {
    "BlocksPerTipsetLast100": 12.3,
    "BlocksPerTipsetLastFinality": 12.3
  }
}
```

### StartTime
StartTime returns node start time


Perms: read

Inputs: `[]`

Response: `"0001-01-01T00:00:00Z"`

### Version
Version provides information about API provider


Perms: read

Inputs: `[]`

Response:
```json
{
  "Version": "string value",
  "APIVersion": 131840
}
```

## ETH

### EthAccounts
These methods are used for Ethereum-compatible JSON-RPC calls

EthAccounts will always return [] since we don't expect Lotus to manage private keys


Perms: read

Inputs: `[]`

Response:
```json
[
  "0x0707070707070707070707070707070707070707"
]
```

### EthBlockNumber
EthBlockNumber returns the height of the latest (heaviest) TipSet


Perms: read

Inputs: `[]`

Response: `"0x5"`

### EthCall


Perms: read

Inputs:
```json
[
  {
    "from": "0x5cbeecf99d3fdb3f25e309cc264f240bb0664031",
    "to": "0x5cbeecf99d3fdb3f25e309cc264f240bb0664031",
    "gas": "0x5",
    "gasPrice": "0x0",
    "value": "0x0",
    "data": "0x07"
  },
  "string value"
]
```

Response: `"0x07"`

### EthChainId


Perms: read

Inputs: `[]`

Response: `"0x5"`

### EthEstimateGas


Perms: read

Inputs:
```json
[
  {
    "from": "0x5cbeecf99d3fdb3f25e309cc264f240bb0664031",
    "to": "0x5cbeecf99d3fdb3f25e309cc264f240bb0664031",
    "gas": "0x5",
    "gasPrice": "0x0",
    "value": "0x0",
    "data": "0x07"
  }
]
```

Response: `"0x5"`

### EthFeeHistory


Perms: read

Inputs:
```json
[
  "Bw=="
]
```

Response:
```json
{
  "oldestBlock": "0x5",
  "baseFeePerGas": [
    "0x0"
  ],
  "gasUsedRatio": [
    12.3
  ],
  "reward": []
}
```

### EthGasPrice


Perms: read

Inputs: `[]`

Response: `"0x0"`

### EthGetBalance


Perms: read

Inputs:
```json
[
  "0x0707070707070707070707070707070707070707",
  "string value"
]
```

Response: `"0x0"`

### EthGetBlockByHash


Perms: read

Inputs:
```json
[
  "0x0707070707070707070707070707070707070707070707070707070707070707",
  true
]
```

Response:
```json
{
  "hash": "0x0707070707070707070707070707070707070707070707070707070707070707",
  "parentHash": "0x0707070707070707070707070707070707070707070707070707070707070707",
  "sha3Uncles": "0x0707070707070707070707070707070707070707070707070707070707070707",
  "miner": "0x0707070707070707070707070707070707070707",
  "stateRoot": "0x0707070707070707070707070707070707070707070707070707070707070707",
  "transactionsRoot": "0x0707070707070707070707070707070707070707070707070707070707070707",
  "receiptsRoot": "0x0707070707070707070707070707070707070707070707070707070707070707",
  "logsBloom": "0x07",
  "difficulty": "0x5",
  "totalDifficulty": "0x5",
  "number": "0x5",
  "gasLimit": "0x5",
  "gasUsed": "0x5",
  "timestamp": "0x5",
  "extraData": "0x07",
  "mixHash": "0x0707070707070707070707070707070707070707070707070707070707070707",
  "nonce": "0x0707070707070707",
  "baseFeePerGas": "0x0",
  "size": "0x5",
  "transactions": [
    {}
  ],
  "uncles": [
    "0x0707070707070707070707070707070707070707070707070707070707070707"
  ]
}
```

### EthGetBlockByNumber


Perms: read

Inputs:
```json
[
  "string value",
  true
]
```

Response:
```json
{
  "hash": "0x0707070707070707070707070707070707070707070707070707070707070707",
  "parentHash": "0x0707070707070707070707070707070707070707070707070707070707070707",
  "sha3Uncles": "0x0707070707070707070707070707070707070707070707070707070707070707",
  "miner": "0x0707070707070707070707070707070707070707",
  "stateRoot": "0x0707070707070707070707070707070707070707070707070707070707070707",
  "transactionsRoot": "0x0707070707070707070707070707070707070707070707070707070707070707",
  "receiptsRoot": "0x0707070707070707070707070707070707070707070707070707070707070707",
  "logsBloom": "0x07",
  "difficulty": "0x5",
  "totalDifficulty": "0x5",
  "number": "0x5",
  "gasLimit": "0x5",
  "gasUsed": "0x5",
  "timestamp": "0x5",
  "extraData": "0x07",
  "mixHash": "0x0707070707070707070707070707070707070707070707070707070707070707",
  "nonce": "0x0707070707070707",
  "baseFeePerGas": "0x0",
  "size": "0x5",
  "transactions": [
    {}
  ],
  "uncles": [
    "0x0707070707070707070707070707070707070707070707070707070707070707"
  ]
}
```

### EthGetBlockTransactionCountByHash
EthGetBlockTransactionCountByHash returns the number of messages in the TipSet


Perms: read

Inputs:
```json
[
  "0x0707070707070707070707070707070707070707070707070707070707070707"
]
```

Response: `"0x5"`

### EthGetBlockTransactionCountByNumber
EthGetBlockTransactionCountByNumber returns the number of messages in the TipSet


Perms: read

Inputs:
```json
[
  "0x5"
]
```

Response: `"0x5"`

### EthGetCode


Perms: read

Inputs:
```json
[
  "0x0707070707070707070707070707070707070707",
  "string value"
]
```

Response: `"0x07"`

### EthGetMessageCidByTransactionHash


Perms: read

Inputs:
```json
[
  "0x37690cfec6c1bf4c3b9288c7a5d783e98731e90b0a4c177c2a374c7a9427355e"
]
```

Response: `null`

### EthGetStorageAt


Perms: read

Inputs:
```json
[
  "0x0707070707070707070707070707070707070707",
  "0x07",
  "string value"
]
```

Response: `"0x07"`

### EthGetTransactionByBlockHashAndIndex


Perms: read

Inputs:
```json
[
  "0x0707070707070707070707070707070707070707070707070707070707070707",
  "0x5"
]
```

Response:
```json
{
  "chainId": "0x5",
  "nonce": "0x5",
  "hash": "0x0707070707070707070707070707070707070707070707070707070707070707",
  "blockHash": "0x37690cfec6c1bf4c3b9288c7a5d783e98731e90b0a4c177c2a374c7a9427355e",
  "blockNumber": "0x5",
  "transactionIndex": "0x5",
  "from": "0x0707070707070707070707070707070707070707",
  "to": "0x5cbeecf99d3fdb3f25e309cc264f240bb0664031",
  "value": "0x0",
  "type": "0x5",
  "input": "0x07",
  "gas": "0x5",
  "maxFeePerGas": "0x0",
  "maxPriorityFeePerGas": "0x0",
  "accessList": [
    "0x0707070707070707070707070707070707070707070707070707070707070707"
  ],
  "v": "0x0",
  "r": "0x0",
  "s": "0x0"
}
```

### EthGetTransactionByBlockNumberAndIndex


Perms: read

Inputs:
```json
[
  "0x5",
  "0x5"
]
```

Response:
```json
{
  "chainId": "0x5",
  "nonce": "0x5",
  "hash": "0x0707070707070707070707070707070707070707070707070707070707070707",
  "blockHash": "0x37690cfec6c1bf4c3b9288c7a5d783e98731e90b0a4c177c2a374c7a9427355e",
  "blockNumber": "0x5",
  "transactionIndex": "0x5",
  "from": "0x0707070707070707070707070707070707070707",
  "to": "0x5cbeecf99d3fdb3f25e309cc264f240bb0664031",
  "value": "0x0",
  "type": "0x5",
  "input": "0x07",
  "gas": "0x5",
  "maxFeePerGas": "0x0",
  "maxPriorityFeePerGas": "0x0",
  "accessList": [
    "0x0707070707070707070707070707070707070707070707070707070707070707"
  ],
  "v": "0x0",
  "r": "0x0",
  "s": "0x0"
}
```

### EthGetTransactionByHash


Perms: read

Inputs:
```json
[
  "0x37690cfec6c1bf4c3b9288c7a5d783e98731e90b0a4c177c2a374c7a9427355e"
]
```

Response:
```json
{
  "chainId": "0x5",
  "nonce": "0x5",
  "hash": "0x0707070707070707070707070707070707070707070707070707070707070707",
  "blockHash": "0x37690cfec6c1bf4c3b9288c7a5d783e98731e90b0a4c177c2a374c7a9427355e",
  "blockNumber": "0x5",
  "transactionIndex": "0x5",
  "from": "0x0707070707070707070707070707070707070707",
  "to": "0x5cbeecf99d3fdb3f25e309cc264f240bb0664031",
  "value": "0x0",
  "type": "0x5",
  "input": "0x07",
  "gas": "0x5",
  "maxFeePerGas": "0x0",
  "maxPriorityFeePerGas": "0x0",
  "accessList": [
    "0x0707070707070707070707070707070707070707070707070707070707070707"
  ],
  "v": "0x0",
  "r": "0x0",
  "s": "0x0"
}
```

### EthGetTransactionCount


Perms: read

Inputs:
```json
[
  "0x0707070707070707070707070707070707070707",
  "string value"
]
```

Response: `"0x5"`

### EthGetTransactionHashByCid


Perms: read

Inputs:
```json
[
  {
    "/": "bafy2bzacea3wsdh6y3a36tb3skempjoxqpuyompjbmfeyf34fi3uy6uue42v4"
  }
]
```

Response: `"0x37690cfec6c1bf4c3b9288c7a5d783e98731e90b0a4c177c2a374c7a9427355e"`

### EthGetTransactionReceipt


Perms: read

Inputs:
```json
[
  "0x0707070707070707070707070707070707070707070707070707070707070707"
]
```

Response:
```json
{
  "transactionHash": "0x0707070707070707070707070707070707070707070707070707070707070707",
  "transactionIndex": "0x5",
  "blockHash": "0x0707070707070707070707070707070707070707070707070707070707070707",
  "blockNumber": "0x5",
  "from": "0x0707070707070707070707070707070707070707",
  "to": "0x5cbeecf99d3fdb3f25e309cc264f240bb0664031",
  "root": "0x0707070707070707070707070707070707070707070707070707070707070707",
  "status": "0x5",
  "contractAddress": "0x5cbeecf99d3fdb3f25e309cc264f240bb0664031",
  "cumulativeGasUsed": "0x5",
  "gasUsed": "0x5",
  "effectiveGasPrice": "0x0",
  "logsBloom": "0x07",
  "logs": [
    {
      "address": "0x0707070707070707070707070707070707070707",
      "data": "0x07",
      "topics": [
        "0x0707070707070707070707070707070707070707070707070707070707070707"
      ],
      "removed": true,
      "logIndex": "0x5",
      "transactionIndex": "0x5",
      "transactionHash": "0x0707070707070707070707070707070707070707070707070707070707070707",
      "blockHash": "0x0707070707070707070707070707070707070707070707070707070707070707",
      "blockNumber": "0x5"
    }
  ],
  "type": "0x5"
}
```

### EthMaxPriorityFeePerGas


Perms: read

Inputs: `[]`

Response: `"0x0"`

### EthProtocolVersion


Perms: read

Inputs: `[]`

Response: `"0x5"`

### EthSendRawTransaction


Perms: read

Inputs:
```json
[
  "0x07"
]
```

Response: `"0x0707070707070707070707070707070707070707070707070707070707070707"`

### NetListening


Perms: read

Inputs: `[]`

Response: `true`

### NetVersion


Perms: read

Inputs: `[]`

Response: `"string value"`

### Web3ClientVersion
Returns the client version


Perms: read

Inputs: `[]`

Response: `"string value"`

## ETHEvent

### EthGetFilterChanges
Polling method for a filter, returns event logs which occurred since last poll.
(requires write perm since timestamp of last filter execution will be written)


Perms: write

Inputs:
```json
[
  "0x37690cfec6c1bf4c3b9288c7a5d783e98731e90b0a4c177c2a374c7a9427355e"
]
```

Response:
```json
[
  {}
]
```

### EthGetFilterLogs
Returns event logs matching filter with given id.
(requires write perm since timestamp of last filter execution will be written)


Perms: write

Inputs:
```json
[
  "0x37690cfec6c1bf4c3b9288c7a5d783e98731e90b0a4c177c2a374c7a9427355e"
]
```

Response:
```json
[
  {}
]
```

### EthGetLogs
Returns event logs matching given filter spec.


Perms: read

Inputs:
```json
[
  {
    "fromBlock": "2301220",
    "address": [
      "0x5cbeecf99d3fdb3f25e309cc264f240bb0664031"
    ],
    "topics": null
  }
]
```

Response:
```json
[
  {}
]
```

### EthNewBlockFilter
Installs a persistent filter to notify when a new block arrives.


Perms: write

Inputs: `[]`

Response: `"0x37690cfec6c1bf4c3b9288c7a5d783e98731e90b0a4c177c2a374c7a9427355e"`

### EthNewFilter
Installs a persistent filter based on given filter spec.


Perms: write

Inputs:
```json
[
  {
    "fromBlock": "2301220",
    "address": [
      "0x5cbeecf99d3fdb3f25e309cc264f240bb0664031"
    ],
    "topics": null
  }
]
```

Response: `"0x37690cfec6c1bf4c3b9288c7a5d783e98731e90b0a4c177c2a374c7a9427355e"`

### EthNewPendingTransactionFilter
Installs a persistent filter to notify when new messages arrive in the message pool.


Perms: write

Inputs: `[]`

Response: `"0x37690cfec6c1bf4c3b9288c7a5d783e98731e90b0a4c177c2a374c7a9427355e"`

### EthSubscribe
Subscribe to different event types using websockets
eventTypes is one or more of:
- newHeads: notify when new blocks arrive.
- pendingTransactions: notify when new messages arrive in the message pool.
- logs: notify new event logs that match a criteria
params contains additional parameters used with the log event type
The client will receive a stream of EthSubscriptionResponse values until EthUnsubscribe is called.


Perms: write

Inputs:
```json
[
  "Bw=="
]
```

Response: `"0x37690cfec6c1bf4c3b9288c7a5d783e98731e90b0a4c177c2a374c7a9427355e"`

### EthUninstallFilter
Uninstalls a filter with given id.


Perms: write

Inputs:
```json
[
  "0x37690cfec6c1bf4c3b9288c7a5d783e98731e90b0a4c177c2a374c7a9427355e"
]
```

Response: `true`

### EthUnsubscribe
Unsubscribe from a websocket subscription


Perms: write

Inputs:
```json
[
  "0x37690cfec6c1bf4c3b9288c7a5d783e98731e90b0a4c177c2a374c7a9427355e"
]
```

Response: `true`

## Market

### StateMarketParticipants


Perms: read

Inputs:
```json
[
  [
    {
      "/": "bafy2bzacea3wsdh6y3a36tb3skempjoxqpuyompjbmfeyf34fi3uy6uue42v4"
    },
    {
      "/": "bafy2bzacebp3shtrn43k7g3unredz7fxn4gj533d3o43tqn2p2ipxxhrvchve"
    }
  ]
]
```

Response:
```json
{
  "t026363": {
    "Escrow": "0",
    "Locked": "0"
  }
}
```

## MessagePool

### GasBatchEstimateMessageGas


Perms: read

Inputs:
```json
[
  [
    {
      "Msg": {
        "CID": {
          "/": "bafy2bzacebbpdegvr3i4cosewthysg5xkxpqfn2wfcz6mv2hmoktwbdxkax4s"
        },
        "Version": 42,
        "To": "f01234",
        "From": "f01234",
        "Nonce": 42,
        "Value": "0",
        "GasLimit": 9,
        "GasFeeCap": "0",
        "GasPremium": "0",
        "Method": 1,
        "Params": "Ynl0ZSBhcnJheQ=="
      },
      "Spec": {
        "MaxFee": "0",
        "GasOverEstimation": 12.3,
        "GasOverPremium": 12.3
      }
    }
  ],
  42,
  [
    {
      "/": "bafy2bzacea3wsdh6y3a36tb3skempjoxqpuyompjbmfeyf34fi3uy6uue42v4"
    },
    {
      "/": "bafy2bzacebp3shtrn43k7g3unredz7fxn4gj533d3o43tqn2p2ipxxhrvchve"
    }
  ]
]
```

Response:
```json
[
  {
    "Msg": {
      "CID": {
        "/": "bafy2bzacebbpdegvr3i4cosewthysg5xkxpqfn2wfcz6mv2hmoktwbdxkax4s"
      },
      "Version": 42,
      "To": "f01234",
      "From": "f01234",
      "Nonce": 42,
      "Value": "0",
      "GasLimit": 9,
      "GasFeeCap": "0",
      "GasPremium": "0",
      "Method": 1,
      "Params": "Ynl0ZSBhcnJheQ=="
    },
    "Err": "string value"
  }
]
```

### GasEstimateFeeCap


Perms: read

Inputs:
```json
[
  {
    "CID": {
      "/": "bafy2bzacebbpdegvr3i4cosewthysg5xkxpqfn2wfcz6mv2hmoktwbdxkax4s"
    },
    "Version": 42,
    "To": "f01234",
    "From": "f01234",
    "Nonce": 42,
    "Value": "0",
    "GasLimit": 9,
    "GasFeeCap": "0",
    "GasPremium": "0",
    "Method": 1,
    "Params": "Ynl0ZSBhcnJheQ=="
  },
  9,
  [
    {
      "/": "bafy2bzacea3wsdh6y3a36tb3skempjoxqpuyompjbmfeyf34fi3uy6uue42v4"
    },
    {
      "/": "bafy2bzacebp3shtrn43k7g3unredz7fxn4gj533d3o43tqn2p2ipxxhrvchve"
    }
  ]
]
```

Response: `"0"`

### GasEstimateGasLimit


Perms: read

Inputs:
```json
[
  {
    "CID": {
      "/": "bafy2bzacebbpdegvr3i4cosewthysg5xkxpqfn2wfcz6mv2hmoktwbdxkax4s"
    },
    "Version": 42,
    "To": "f01234",
    "From": "f01234",
    "Nonce": 42,
    "Value": "0",
    "GasLimit": 9,
    "GasFeeCap": "0",
    "GasPremium": "0",
    "Method": 1,
    "Params": "Ynl0ZSBhcnJheQ=="
  },
  [
    {
      "/": "bafy2bzacea3wsdh6y3a36tb3skempjoxqpuyompjbmfeyf34fi3uy6uue42v4"
    },
    {
      "/": "bafy2bzacebp3shtrn43k7g3unredz7fxn4gj533d3o43tqn2p2ipxxhrvchve"
    }
  ]
]
```

Response: `9`

### GasEstimateGasPremium


Perms: read

Inputs:
```json
[
  42,
  "f01234",
  9,
  [
    {
      "/": "bafy2bzacea3wsdh6y3a36tb3skempjoxqpuyompjbmfeyf34fi3uy6uue42v4"
    },
    {
      "/": "bafy2bzacebp3shtrn43k7g3unredz7fxn4gj533d3o43tqn2p2ipxxhrvchve"
    }
  ]
]
```

Response: `"0"`

### GasEstimateMessageGas


Perms: read

Inputs:
```json
[
  {
    "CID": {
      "/": "bafy2bzacebbpdegvr3i4cosewthysg5xkxpqfn2wfcz6mv2hmoktwbdxkax4s"
    },
    "Version": 42,
    "To": "f01234",
    "From": "f01234",
    "Nonce": 42,
    "Value": "0",
    "GasLimit": 9,
    "GasFeeCap": "0",
    "GasPremium": "0",
    "Method": 1,
    "Params": "Ynl0ZSBhcnJheQ=="
  },
  {
    "MaxFee": "0",
    "GasOverEstimation": 12.3,
    "GasOverPremium": 12.3
  },
  [
    {
      "/": "bafy2bzacea3wsdh6y3a36tb3skempjoxqpuyompjbmfeyf34fi3uy6uue42v4"
    },
    {
      "/": "bafy2bzacebp3shtrn43k7g3unredz7fxn4gj533d3o43tqn2p2ipxxhrvchve"
    }
  ]
]
```

Response:
```json
{
  "CID": {
    "/": "bafy2bzacebbpdegvr3i4cosewthysg5xkxpqfn2wfcz6mv2hmoktwbdxkax4s"
  },
  "Version": 42,
  "To": "f01234",
  "From": "f01234",
  "Nonce": 42,
  "Value": "0",
  "GasLimit": 9,
  "GasFeeCap": "0",
  "GasPremium": "0",
  "Method": 1,
  "Params": "Ynl0ZSBhcnJheQ=="
}
```

### MpoolBatchPush


Perms: write

Inputs:
```json
[
  [
    {
      "Message": {
        "CID": {
          "/": "bafy2bzacebbpdegvr3i4cosewthysg5xkxpqfn2wfcz6mv2hmoktwbdxkax4s"
        },
        "Version": 42,
        "To": "f01234",
        "From": "f01234",
        "Nonce": 42,
        "Value": "0",
        "GasLimit": 9,
        "GasFeeCap": "0",
        "GasPremium": "0",
        "Method": 1,
        "Params": "Ynl0ZSBhcnJheQ=="
      },
      "Signature": {
        "Type": 2,
        "Data": "Ynl0ZSBhcnJheQ=="
      },
      "CID": {
        "/": "bafy2bzacebbpdegvr3i4cosewthysg5xkxpqfn2wfcz6mv2hmoktwbdxkax4s"
      }
    }
  ]
]
```

Response:
```json
[
  {
    "/": "bafy2bzacea3wsdh6y3a36tb3skempjoxqpuyompjbmfeyf34fi3uy6uue42v4"
  }
]
```

### MpoolBatchPushMessage


Perms: sign

Inputs:
```json
[
  [
    {
      "CID": {
        "/": "bafy2bzacebbpdegvr3i4cosewthysg5xkxpqfn2wfcz6mv2hmoktwbdxkax4s"
      },
      "Version": 42,
      "To": "f01234",
      "From": "f01234",
      "Nonce": 42,
      "Value": "0",
      "GasLimit": 9,
      "GasFeeCap": "0",
      "GasPremium": "0",
      "Method": 1,
      "Params": "Ynl0ZSBhcnJheQ=="
    }
  ],
  {
    "MaxFee": "0",
    "GasOverEstimation": 12.3,
    "GasOverPremium": 12.3
  }
]
```

Response:
```json
[
  {
    "Message": {
      "CID": {
        "/": "bafy2bzacebbpdegvr3i4cosewthysg5xkxpqfn2wfcz6mv2hmoktwbdxkax4s"
      },
      "Version": 42,
      "To": "f01234",
      "From": "f01234",
      "Nonce": 42,
      "Value": "0",
      "GasLimit": 9,
      "GasFeeCap": "0",
      "GasPremium": "0",
      "Method": 1,
      "Params": "Ynl0ZSBhcnJheQ=="
    },
    "Signature": {
      "Type": 2,
      "Data": "Ynl0ZSBhcnJheQ=="
    },
    "CID": {
      "/": "bafy2bzacebbpdegvr3i4cosewthysg5xkxpqfn2wfcz6mv2hmoktwbdxkax4s"
    }
  }
]
```

### MpoolBatchPushUntrusted


Perms: write

Inputs:
```json
[
  [
    {
      "Message": {
        "CID": {
          "/": "bafy2bzacebbpdegvr3i4cosewthysg5xkxpqfn2wfcz6mv2hmoktwbdxkax4s"
        },
        "Version": 42,
        "To": "f01234",
        "From": "f01234",
        "Nonce": 42,
        "Value": "0",
        "GasLimit": 9,
        "GasFeeCap": "0",
        "GasPremium": "0",
        "Method": 1,
        "Params": "Ynl0ZSBhcnJheQ=="
      },
      "Signature": {
        "Type": 2,
        "Data": "Ynl0ZSBhcnJheQ=="
      },
      "CID": {
        "/": "bafy2bzacebbpdegvr3i4cosewthysg5xkxpqfn2wfcz6mv2hmoktwbdxkax4s"
      }
    }
  ]
]
```

Response:
```json
[
  {
    "/": "bafy2bzacea3wsdh6y3a36tb3skempjoxqpuyompjbmfeyf34fi3uy6uue42v4"
  }
]
```

### MpoolCheckMessages
MpoolCheckMessages performs logical checks on a batch of messages


Perms: read

Inputs:
```json
[
  [
    {
      "Message": {
        "CID": {
          "/": "bafy2bzacebbpdegvr3i4cosewthysg5xkxpqfn2wfcz6mv2hmoktwbdxkax4s"
        },
        "Version": 42,
        "To": "f01234",
        "From": "f01234",
        "Nonce": 42,
        "Value": "0",
        "GasLimit": 9,
        "GasFeeCap": "0",
        "GasPremium": "0",
        "Method": 1,
        "Params": "Ynl0ZSBhcnJheQ=="
      },
      "ValidNonce": true
    }
  ]
]
```

Response:
```json
[
  [
    {
      "Cid": {
        "/": "bafy2bzacea3wsdh6y3a36tb3skempjoxqpuyompjbmfeyf34fi3uy6uue42v4"
      },
      "Code": 0,
      "OK": true,
      "Err": "string value",
      "Hint": {
        "abc": 123
      }
    }
  ]
]
```

### MpoolCheckPendingMessages
MpoolCheckPendingMessages performs logical checks for all pending messages from a given address


Perms: read

Inputs:
```json
[
  "f01234"
]
```

Response:
```json
[
  [
    {
      "Cid": {
        "/": "bafy2bzacea3wsdh6y3a36tb3skempjoxqpuyompjbmfeyf34fi3uy6uue42v4"
      },
      "Code": 0,
      "OK": true,
      "Err": "string value",
      "Hint": {
        "abc": 123
      }
    }
  ]
]
```

### MpoolCheckReplaceMessages
MpoolCheckReplaceMessages performs logical checks on pending messages with replacement


Perms: read

Inputs:
```json
[
  [
    {
      "CID": {
        "/": "bafy2bzacebbpdegvr3i4cosewthysg5xkxpqfn2wfcz6mv2hmoktwbdxkax4s"
      },
      "Version": 42,
      "To": "f01234",
      "From": "f01234",
      "Nonce": 42,
      "Value": "0",
      "GasLimit": 9,
      "GasFeeCap": "0",
      "GasPremium": "0",
      "Method": 1,
      "Params": "Ynl0ZSBhcnJheQ=="
    }
  ]
]
```

Response:
```json
[
  [
    {
      "Cid": {
        "/": "bafy2bzacea3wsdh6y3a36tb3skempjoxqpuyompjbmfeyf34fi3uy6uue42v4"
      },
      "Code": 0,
      "OK": true,
      "Err": "string value",
      "Hint": {
        "abc": 123
      }
    }
  ]
]
```

### MpoolClear


Perms: write

Inputs:
```json
[
  true
]
```

Response: `{}`

### MpoolDeleteByAdress


Perms: admin

Inputs:
```json
[
  "f01234"
]
```

Response: `{}`

### MpoolGetConfig


Perms: read

Inputs: `[]`

Response:
```json
{
  "PriorityAddrs": [
    "f01234"
  ],
  "SizeLimitHigh": 123,
  "SizeLimitLow": 123,
  "ReplaceByFeeRatio": 12.3,
  "PruneCooldown": 60000000000,
  "GasLimitOverestimation": 12.3
}
```

### MpoolGetNonce


Perms: read

Inputs:
```json
[
  "f01234"
]
```

Response: `42`

### MpoolPending


Perms: read

Inputs:
```json
[
  [
    {
      "/": "bafy2bzacea3wsdh6y3a36tb3skempjoxqpuyompjbmfeyf34fi3uy6uue42v4"
    },
    {
      "/": "bafy2bzacebp3shtrn43k7g3unredz7fxn4gj533d3o43tqn2p2ipxxhrvchve"
    }
  ]
]
```

Response:
```json
[
  {
    "Message": {
      "CID": {
        "/": "bafy2bzacebbpdegvr3i4cosewthysg5xkxpqfn2wfcz6mv2hmoktwbdxkax4s"
      },
      "Version": 42,
      "To": "f01234",
      "From": "f01234",
      "Nonce": 42,
      "Value": "0",
      "GasLimit": 9,
      "GasFeeCap": "0",
      "GasPremium": "0",
      "Method": 1,
      "Params": "Ynl0ZSBhcnJheQ=="
    },
    "Signature": {
      "Type": 2,
      "Data": "Ynl0ZSBhcnJheQ=="
    },
    "CID": {
      "/": "bafy2bzacebbpdegvr3i4cosewthysg5xkxpqfn2wfcz6mv2hmoktwbdxkax4s"
    }
  }
]
```

### MpoolPublishByAddr


Perms: write

Inputs:
```json
[
  "f01234"
]
```

Response: `{}`

### MpoolPublishMessage


Perms: write

Inputs:
```json
[
  {
    "Message": {
      "CID": {
        "/": "bafy2bzacebbpdegvr3i4cosewthysg5xkxpqfn2wfcz6mv2hmoktwbdxkax4s"
      },
      "Version": 42,
      "To": "f01234",
      "From": "f01234",
      "Nonce": 42,
      "Value": "0",
      "GasLimit": 9,
      "GasFeeCap": "0",
      "GasPremium": "0",
      "Method": 1,
      "Params": "Ynl0ZSBhcnJheQ=="
    },
    "Signature": {
      "Type": 2,
      "Data": "Ynl0ZSBhcnJheQ=="
    },
    "CID": {
      "/": "bafy2bzacebbpdegvr3i4cosewthysg5xkxpqfn2wfcz6mv2hmoktwbdxkax4s"
    }
  }
]
```

Response: `{}`

### MpoolPush


Perms: write

Inputs:
```json
[
  {
    "Message": {
      "CID": {
        "/": "bafy2bzacebbpdegvr3i4cosewthysg5xkxpqfn2wfcz6mv2hmoktwbdxkax4s"
      },
      "Version": 42,
      "To": "f01234",
      "From": "f01234",
      "Nonce": 42,
      "Value": "0",
      "GasLimit": 9,
      "GasFeeCap": "0",
      "GasPremium": "0",
      "Method": 1,
      "Params": "Ynl0ZSBhcnJheQ=="
    },
    "Signature": {
      "Type": 2,
      "Data": "Ynl0ZSBhcnJheQ=="
    },
    "CID": {
      "/": "bafy2bzacebbpdegvr3i4cosewthysg5xkxpqfn2wfcz6mv2hmoktwbdxkax4s"
    }
  }
]
```

Response:
```json
{
  "/": "bafy2bzacea3wsdh6y3a36tb3skempjoxqpuyompjbmfeyf34fi3uy6uue42v4"
}
```

### MpoolPushMessage


Perms: sign

Inputs:
```json
[
  {
    "CID": {
      "/": "bafy2bzacebbpdegvr3i4cosewthysg5xkxpqfn2wfcz6mv2hmoktwbdxkax4s"
    },
    "Version": 42,
    "To": "f01234",
    "From": "f01234",
    "Nonce": 42,
    "Value": "0",
    "GasLimit": 9,
    "GasFeeCap": "0",
    "GasPremium": "0",
    "Method": 1,
    "Params": "Ynl0ZSBhcnJheQ=="
  },
  {
    "MaxFee": "0",
    "GasOverEstimation": 12.3,
    "GasOverPremium": 12.3
  }
]
```

Response:
```json
{
  "Message": {
    "CID": {
      "/": "bafy2bzacebbpdegvr3i4cosewthysg5xkxpqfn2wfcz6mv2hmoktwbdxkax4s"
    },
    "Version": 42,
    "To": "f01234",
    "From": "f01234",
    "Nonce": 42,
    "Value": "0",
    "GasLimit": 9,
    "GasFeeCap": "0",
    "GasPremium": "0",
    "Method": 1,
    "Params": "Ynl0ZSBhcnJheQ=="
  },
  "Signature": {
    "Type": 2,
    "Data": "Ynl0ZSBhcnJheQ=="
  },
  "CID": {
    "/": "bafy2bzacebbpdegvr3i4cosewthysg5xkxpqfn2wfcz6mv2hmoktwbdxkax4s"
  }
}
```

### MpoolPushUntrusted


Perms: write

Inputs:
```json
[
  {
    "Message": {
      "CID": {
        "/": "bafy2bzacebbpdegvr3i4cosewthysg5xkxpqfn2wfcz6mv2hmoktwbdxkax4s"
      },
      "Version": 42,
      "To": "f01234",
      "From": "f01234",
      "Nonce": 42,
      "Value": "0",
      "GasLimit": 9,
      "GasFeeCap": "0",
      "GasPremium": "0",
      "Method": 1,
      "Params": "Ynl0ZSBhcnJheQ=="
    },
    "Signature": {
      "Type": 2,
      "Data": "Ynl0ZSBhcnJheQ=="
    },
    "CID": {
      "/": "bafy2bzacebbpdegvr3i4cosewthysg5xkxpqfn2wfcz6mv2hmoktwbdxkax4s"
    }
  }
]
```

Response:
```json
{
  "/": "bafy2bzacea3wsdh6y3a36tb3skempjoxqpuyompjbmfeyf34fi3uy6uue42v4"
}
```

### MpoolSelect


Perms: read

Inputs:
```json
[
  [
    {
      "/": "bafy2bzacea3wsdh6y3a36tb3skempjoxqpuyompjbmfeyf34fi3uy6uue42v4"
    },
    {
      "/": "bafy2bzacebp3shtrn43k7g3unredz7fxn4gj533d3o43tqn2p2ipxxhrvchve"
    }
  ],
  12.3
]
```

Response:
```json
[
  {
    "Message": {
      "CID": {
        "/": "bafy2bzacebbpdegvr3i4cosewthysg5xkxpqfn2wfcz6mv2hmoktwbdxkax4s"
      },
      "Version": 42,
      "To": "f01234",
      "From": "f01234",
      "Nonce": 42,
      "Value": "0",
      "GasLimit": 9,
      "GasFeeCap": "0",
      "GasPremium": "0",
      "Method": 1,
      "Params": "Ynl0ZSBhcnJheQ=="
    },
    "Signature": {
      "Type": 2,
      "Data": "Ynl0ZSBhcnJheQ=="
    },
    "CID": {
      "/": "bafy2bzacebbpdegvr3i4cosewthysg5xkxpqfn2wfcz6mv2hmoktwbdxkax4s"
    }
  }
]
```

### MpoolSelects


Perms: read

Inputs:
```json
[
  [
    {
      "/": "bafy2bzacea3wsdh6y3a36tb3skempjoxqpuyompjbmfeyf34fi3uy6uue42v4"
    },
    {
      "/": "bafy2bzacebp3shtrn43k7g3unredz7fxn4gj533d3o43tqn2p2ipxxhrvchve"
    }
  ],
  [
    12.3
  ]
]
```

Response:
```json
[
  [
    {
      "Message": {
        "CID": {
          "/": "bafy2bzacebbpdegvr3i4cosewthysg5xkxpqfn2wfcz6mv2hmoktwbdxkax4s"
        },
        "Version": 42,
        "To": "f01234",
        "From": "f01234",
        "Nonce": 42,
        "Value": "0",
        "GasLimit": 9,
        "GasFeeCap": "0",
        "GasPremium": "0",
        "Method": 1,
        "Params": "Ynl0ZSBhcnJheQ=="
      },
      "Signature": {
        "Type": 2,
        "Data": "Ynl0ZSBhcnJheQ=="
      },
      "CID": {
        "/": "bafy2bzacebbpdegvr3i4cosewthysg5xkxpqfn2wfcz6mv2hmoktwbdxkax4s"
      }
    }
  ]
]
```

### MpoolSetConfig


Perms: admin

Inputs:
```json
[
  {
    "PriorityAddrs": [
      "f01234"
    ],
    "SizeLimitHigh": 123,
    "SizeLimitLow": 123,
    "ReplaceByFeeRatio": 12.3,
    "PruneCooldown": 60000000000,
    "GasLimitOverestimation": 12.3
  }
]
```

Response: `{}`

### MpoolSub


Perms: read

Inputs: `[]`

Response:
```json
{
  "Type": 0,
  "Message": {
    "Message": {
      "CID": {
        "/": "bafy2bzacebbpdegvr3i4cosewthysg5xkxpqfn2wfcz6mv2hmoktwbdxkax4s"
      },
      "Version": 42,
      "To": "f01234",
      "From": "f01234",
      "Nonce": 42,
      "Value": "0",
      "GasLimit": 9,
      "GasFeeCap": "0",
      "GasPremium": "0",
      "Method": 1,
      "Params": "Ynl0ZSBhcnJheQ=="
    },
    "Signature": {
      "Type": 2,
      "Data": "Ynl0ZSBhcnJheQ=="
    },
    "CID": {
      "/": "bafy2bzacebbpdegvr3i4cosewthysg5xkxpqfn2wfcz6mv2hmoktwbdxkax4s"
    }
  }
}
```

## MinerState

### StateAllMinerFaults


Perms: read

Inputs:
```json
[
  10101,
  [
    {
      "/": "bafy2bzacea3wsdh6y3a36tb3skempjoxqpuyompjbmfeyf34fi3uy6uue42v4"
    },
    {
      "/": "bafy2bzacebp3shtrn43k7g3unredz7fxn4gj533d3o43tqn2p2ipxxhrvchve"
    }
  ]
]
```

Response:
```json
[
  {
    "Miner": "f01234",
    "Epoch": 10101
  }
]
```

### StateChangedActors


Perms: read

Inputs:
```json
[
  {
    "/": "bafy2bzacea3wsdh6y3a36tb3skempjoxqpuyompjbmfeyf34fi3uy6uue42v4"
  },
  {
    "/": "bafy2bzacea3wsdh6y3a36tb3skempjoxqpuyompjbmfeyf34fi3uy6uue42v4"
  }
]
```

Response:
```json
{
  "t01236": {
    "Code": {
      "/": "bafy2bzacea3wsdh6y3a36tb3skempjoxqpuyompjbmfeyf34fi3uy6uue42v4"
    },
    "Head": {
      "/": "bafy2bzacea3wsdh6y3a36tb3skempjoxqpuyompjbmfeyf34fi3uy6uue42v4"
    },
    "Nonce": 42,
    "Balance": "0",
    "Address": "\u003cempty\u003e"
  }
}
```

### StateCirculatingSupply


Perms: read

Inputs:
```json
[
  [
    {
      "/": "bafy2bzacea3wsdh6y3a36tb3skempjoxqpuyompjbmfeyf34fi3uy6uue42v4"
    },
    {
      "/": "bafy2bzacebp3shtrn43k7g3unredz7fxn4gj533d3o43tqn2p2ipxxhrvchve"
    }
  ]
]
```

<<<<<<< HEAD
Response:
```json
[
  {
    "SectorNumber": 9,
    "SealProof": 8,
    "SealedCID": {
      "/": "bafy2bzacea3wsdh6y3a36tb3skempjoxqpuyompjbmfeyf34fi3uy6uue42v4"
    },
    "DealIDs": [
      5432
    ],
    "Activation": 10101,
    "Expiration": 10101,
    "DealWeight": "0",
    "VerifiedDealWeight": "0",
    "InitialPledge": "0",
    "ExpectedDayReward": "0",
    "ExpectedStoragePledge": "0",
    "ReplacedSectorAge": 10101,
    "ReplacedDayReward": "0",
    "SectorKeyCID": {
      "/": "bafy2bzacea3wsdh6y3a36tb3skempjoxqpuyompjbmfeyf34fi3uy6uue42v4"
    },
    "SimpleQAPower": true
  }
]
```
=======
Response: `"0"`
>>>>>>> 69fcb773

### StateComputeDataCID
StateComputeDataCID computes DataCID from a set of on-chain deals


Perms: read

Inputs:
```json
[
  "f01234",
  8,
  [
    5432
  ],
  [
    {
      "/": "bafy2bzacea3wsdh6y3a36tb3skempjoxqpuyompjbmfeyf34fi3uy6uue42v4"
    },
    {
      "/": "bafy2bzacebp3shtrn43k7g3unredz7fxn4gj533d3o43tqn2p2ipxxhrvchve"
    }
  ]
]
```

Response:
```json
<<<<<<< HEAD
[
  5,
  1
]
=======
{
  "/": "bafy2bzacea3wsdh6y3a36tb3skempjoxqpuyompjbmfeyf34fi3uy6uue42v4"
}
>>>>>>> 69fcb773
```

### StateDealProviderCollateralBounds


Perms: read

Inputs:
```json
[
  1032,
  true,
  [
    {
      "/": "bafy2bzacea3wsdh6y3a36tb3skempjoxqpuyompjbmfeyf34fi3uy6uue42v4"
    },
    {
      "/": "bafy2bzacebp3shtrn43k7g3unredz7fxn4gj533d3o43tqn2p2ipxxhrvchve"
    }
  ]
]
```

Response:
```json
{
  "Min": "0",
  "Max": "0"
}
```

### StateDecodeParams


Perms: read

Inputs:
```json
[
  "f01234",
  1,
  "Ynl0ZSBhcnJheQ==",
  [
    {
      "/": "bafy2bzacea3wsdh6y3a36tb3skempjoxqpuyompjbmfeyf34fi3uy6uue42v4"
    },
    {
      "/": "bafy2bzacebp3shtrn43k7g3unredz7fxn4gj533d3o43tqn2p2ipxxhrvchve"
    }
  ]
]
```

Response: `{}`

### StateEncodeParams


Perms: read

Inputs:
```json
[
  {
    "/": "bafy2bzacea3wsdh6y3a36tb3skempjoxqpuyompjbmfeyf34fi3uy6uue42v4"
  },
  1,
  "json raw message"
]
```

Response: `"Ynl0ZSBhcnJheQ=="`

### StateGetAllocation
StateGetAllocation returns the allocation for a given address and allocation ID.


Perms: read

Inputs:
```json
[
  "f01234",
  0,
  [
    {
      "/": "bafy2bzacea3wsdh6y3a36tb3skempjoxqpuyompjbmfeyf34fi3uy6uue42v4"
    },
    {
      "/": "bafy2bzacebp3shtrn43k7g3unredz7fxn4gj533d3o43tqn2p2ipxxhrvchve"
    }
  ]
]
```

Response:
```json
{
  "Client": 1000,
  "Provider": 1000,
  "Data": {
    "/": "bafy2bzacea3wsdh6y3a36tb3skempjoxqpuyompjbmfeyf34fi3uy6uue42v4"
  },
  "Size": 1032,
  "TermMin": 10101,
  "TermMax": 10101,
  "Expiration": 10101
}
```

### StateGetAllocationForPendingDeal
StateGetAllocationForPendingDeal returns the allocation for a given deal ID of a pending deal. Returns nil if
pending allocation is not found.


Perms: read

Inputs:
```json
[
  5432,
  [
    {
      "/": "bafy2bzacea3wsdh6y3a36tb3skempjoxqpuyompjbmfeyf34fi3uy6uue42v4"
    },
    {
      "/": "bafy2bzacebp3shtrn43k7g3unredz7fxn4gj533d3o43tqn2p2ipxxhrvchve"
    }
  ]
]
```

Response:
```json
{
  "Client": 1000,
  "Provider": 1000,
  "Data": {
    "/": "bafy2bzacea3wsdh6y3a36tb3skempjoxqpuyompjbmfeyf34fi3uy6uue42v4"
  },
  "Size": 1032,
  "TermMin": 10101,
  "TermMax": 10101,
  "Expiration": 10101
}
```

<<<<<<< HEAD
### StateMinerInitialPledgeCollateral


Perms: read

Inputs:
```json
[
  "f01234",
  {
    "SealProof": 8,
    "SectorNumber": 9,
    "SealedCID": {
      "/": "bafy2bzacea3wsdh6y3a36tb3skempjoxqpuyompjbmfeyf34fi3uy6uue42v4"
    },
    "SealRandEpoch": 10101,
    "DealIDs": [
      5432
    ],
    "Expiration": 10101,
    "UnsealedCid": {
      "/": "bafy2bzacea3wsdh6y3a36tb3skempjoxqpuyompjbmfeyf34fi3uy6uue42v4"
    }
  },
  [
    {
      "/": "bafy2bzacea3wsdh6y3a36tb3skempjoxqpuyompjbmfeyf34fi3uy6uue42v4"
    },
    {
      "/": "bafy2bzacebp3shtrn43k7g3unredz7fxn4gj533d3o43tqn2p2ipxxhrvchve"
    }
  ]
]
```

Response: `"0"`

### StateMinerPartitions
=======
### StateGetAllocations
StateGetAllocations returns the all the allocations for a given client.
>>>>>>> 69fcb773


Perms: read

Inputs:
```json
[
  "f01234",
  [
    {
      "/": "bafy2bzacea3wsdh6y3a36tb3skempjoxqpuyompjbmfeyf34fi3uy6uue42v4"
    },
    {
      "/": "bafy2bzacebp3shtrn43k7g3unredz7fxn4gj533d3o43tqn2p2ipxxhrvchve"
    }
  ]
]
```

Response: `{}`

### StateGetClaim
StateGetClaim returns the claim for a given address and claim ID.


Perms: read

Inputs:
```json
[
  "f01234",
  0,
  [
    {
      "/": "bafy2bzacea3wsdh6y3a36tb3skempjoxqpuyompjbmfeyf34fi3uy6uue42v4"
    },
    {
      "/": "bafy2bzacebp3shtrn43k7g3unredz7fxn4gj533d3o43tqn2p2ipxxhrvchve"
    }
  ]
]
```

Response:
```json
{
  "Provider": 1000,
  "Client": 1000,
  "Data": {
    "/": "bafy2bzacea3wsdh6y3a36tb3skempjoxqpuyompjbmfeyf34fi3uy6uue42v4"
  },
  "Size": 1032,
  "TermMin": 10101,
  "TermMax": 10101,
  "TermStart": 10101,
  "Sector": 9
}
```

### StateGetClaims
StateGetClaims returns the all the claims for a given provider.


Perms: read

Inputs:
```json
[
  "f01234",
<<<<<<< HEAD
  {
    "SealProof": 8,
    "SectorNumber": 9,
    "SealedCID": {
      "/": "bafy2bzacea3wsdh6y3a36tb3skempjoxqpuyompjbmfeyf34fi3uy6uue42v4"
    },
    "SealRandEpoch": 10101,
    "DealIDs": [
      5432
    ],
    "Expiration": 10101,
    "UnsealedCid": {
      "/": "bafy2bzacea3wsdh6y3a36tb3skempjoxqpuyompjbmfeyf34fi3uy6uue42v4"
    }
  },
=======
>>>>>>> 69fcb773
  [
    {
      "/": "bafy2bzacea3wsdh6y3a36tb3skempjoxqpuyompjbmfeyf34fi3uy6uue42v4"
    },
    {
      "/": "bafy2bzacebp3shtrn43k7g3unredz7fxn4gj533d3o43tqn2p2ipxxhrvchve"
    }
  ]
]
```

Response: `{}`

### StateListActors


Perms: read

Inputs:
```json
[
  [
    {
      "/": "bafy2bzacea3wsdh6y3a36tb3skempjoxqpuyompjbmfeyf34fi3uy6uue42v4"
    },
    {
      "/": "bafy2bzacebp3shtrn43k7g3unredz7fxn4gj533d3o43tqn2p2ipxxhrvchve"
    }
  ]
]
```

Response:
```json
[
  "f01234"
]
```

### StateListMessages


Perms: read

Inputs:
```json
[
  {
    "To": "f01234",
    "From": "f01234"
  },
  [
    {
      "/": "bafy2bzacea3wsdh6y3a36tb3skempjoxqpuyompjbmfeyf34fi3uy6uue42v4"
    },
    {
      "/": "bafy2bzacebp3shtrn43k7g3unredz7fxn4gj533d3o43tqn2p2ipxxhrvchve"
    }
  ],
  10101
]
```

Response:
```json
[
  {
    "/": "bafy2bzacea3wsdh6y3a36tb3skempjoxqpuyompjbmfeyf34fi3uy6uue42v4"
  }
]
```

### StateListMiners


Perms: read

Inputs:
```json
[
  [
    {
      "/": "bafy2bzacea3wsdh6y3a36tb3skempjoxqpuyompjbmfeyf34fi3uy6uue42v4"
    },
    {
      "/": "bafy2bzacebp3shtrn43k7g3unredz7fxn4gj533d3o43tqn2p2ipxxhrvchve"
    }
  ]
]
```

Response:
```json
[
  "f01234"
]
```

### StateLookupID


Perms: read

Inputs:
```json
[
  "f01234",
  [
    {
      "/": "bafy2bzacea3wsdh6y3a36tb3skempjoxqpuyompjbmfeyf34fi3uy6uue42v4"
    },
    {
      "/": "bafy2bzacebp3shtrn43k7g3unredz7fxn4gj533d3o43tqn2p2ipxxhrvchve"
    }
  ]
]
```

Response: `"f01234"`

### StateLookupRobustAddress
StateLookupRobustAddress returns the public key address of the given ID address for non-account addresses (multisig, miners etc)


Perms: read

Inputs:
```json
[
  "f01234",
  [
    {
      "/": "bafy2bzacea3wsdh6y3a36tb3skempjoxqpuyompjbmfeyf34fi3uy6uue42v4"
    },
    {
      "/": "bafy2bzacebp3shtrn43k7g3unredz7fxn4gj533d3o43tqn2p2ipxxhrvchve"
    }
  ]
]
```

Response: `"f01234"`

### StateMarketBalance


Perms: read

Inputs:
```json
[
  "f01234",
  [
<<<<<<< HEAD
    5,
    1
  ],
  [
=======
>>>>>>> 69fcb773
    {
      "/": "bafy2bzacea3wsdh6y3a36tb3skempjoxqpuyompjbmfeyf34fi3uy6uue42v4"
    },
    {
      "/": "bafy2bzacebp3shtrn43k7g3unredz7fxn4gj533d3o43tqn2p2ipxxhrvchve"
    }
  ]
]
```

Response:
```json
<<<<<<< HEAD
[
  {
    "SectorNumber": 9,
    "SealProof": 8,
    "SealedCID": {
      "/": "bafy2bzacea3wsdh6y3a36tb3skempjoxqpuyompjbmfeyf34fi3uy6uue42v4"
    },
    "DealIDs": [
      5432
    ],
    "Activation": 10101,
    "Expiration": 10101,
    "DealWeight": "0",
    "VerifiedDealWeight": "0",
    "InitialPledge": "0",
    "ExpectedDayReward": "0",
    "ExpectedStoragePledge": "0",
    "ReplacedSectorAge": 10101,
    "ReplacedDayReward": "0",
    "SectorKeyCID": {
      "/": "bafy2bzacea3wsdh6y3a36tb3skempjoxqpuyompjbmfeyf34fi3uy6uue42v4"
    },
    "SimpleQAPower": true
  }
]
=======
{
  "Escrow": "0",
  "Locked": "0"
}
>>>>>>> 69fcb773
```

### StateMarketDeals


Perms: read

Inputs:
```json
[
  [
    {
      "/": "bafy2bzacea3wsdh6y3a36tb3skempjoxqpuyompjbmfeyf34fi3uy6uue42v4"
    },
    {
      "/": "bafy2bzacebp3shtrn43k7g3unredz7fxn4gj533d3o43tqn2p2ipxxhrvchve"
    }
  ]
]
```

Response:
```json
{
  "t026363": {
    "Proposal": {
      "PieceCID": {
        "/": "bafy2bzacea3wsdh6y3a36tb3skempjoxqpuyompjbmfeyf34fi3uy6uue42v4"
      },
      "PieceSize": 1032,
      "VerifiedDeal": true,
      "Client": "f01234",
      "Provider": "f01234",
      "Label": "",
      "StartEpoch": 10101,
      "EndEpoch": 10101,
      "StoragePricePerEpoch": "0",
      "ProviderCollateral": "0",
      "ClientCollateral": "0"
    },
    "State": {
      "SectorStartEpoch": 10101,
      "LastUpdatedEpoch": 10101,
      "SlashEpoch": 10101,
      "VerifiedClaim": 0
    }
  }
}
```

### StateMarketStorageDeal


Perms: read

Inputs:
```json
[
  5432,
  [
    {
      "/": "bafy2bzacea3wsdh6y3a36tb3skempjoxqpuyompjbmfeyf34fi3uy6uue42v4"
    },
    {
      "/": "bafy2bzacebp3shtrn43k7g3unredz7fxn4gj533d3o43tqn2p2ipxxhrvchve"
    }
  ]
]
```

Response:
```json
{
  "Proposal": {
    "PieceCID": {
      "/": "bafy2bzacea3wsdh6y3a36tb3skempjoxqpuyompjbmfeyf34fi3uy6uue42v4"
    },
    "PieceSize": 1032,
    "VerifiedDeal": true,
    "Client": "f01234",
    "Provider": "f01234",
    "Label": "",
    "StartEpoch": 10101,
    "EndEpoch": 10101,
    "StoragePricePerEpoch": "0",
    "ProviderCollateral": "0",
    "ClientCollateral": "0"
  },
  "State": {
    "SectorStartEpoch": 10101,
    "LastUpdatedEpoch": 10101,
    "SlashEpoch": 10101,
    "VerifiedClaim": 0
  }
}
```

### StateMinerActiveSectors


Perms: read

Inputs:
```json
[
  "f01234",
  [
    {
      "/": "bafy2bzacea3wsdh6y3a36tb3skempjoxqpuyompjbmfeyf34fi3uy6uue42v4"
    },
    {
      "/": "bafy2bzacebp3shtrn43k7g3unredz7fxn4gj533d3o43tqn2p2ipxxhrvchve"
    }
  ]
]
```

Response:
```json
[
  {
    "SectorNumber": 9,
    "SealProof": 8,
    "SealedCID": {
      "/": "bafy2bzacea3wsdh6y3a36tb3skempjoxqpuyompjbmfeyf34fi3uy6uue42v4"
    },
    "DealIDs": [
      5432
    ],
    "Activation": 10101,
    "Expiration": 10101,
    "DealWeight": "0",
    "VerifiedDealWeight": "0",
    "InitialPledge": "0",
    "ExpectedDayReward": "0",
    "ExpectedStoragePledge": "0",
    "ReplacedSectorAge": 10101,
    "ReplacedDayReward": "0",
    "SectorKeyCID": null,
    "SimpleQAPower": true
  }
]
```

### StateMinerAllocated
StateMinerAllocated returns a bitfield containing all sector numbers marked as allocated in miner state


Perms: read

Inputs:
```json
[
  "f01234",
  [
    {
      "/": "bafy2bzacea3wsdh6y3a36tb3skempjoxqpuyompjbmfeyf34fi3uy6uue42v4"
    },
    {
      "/": "bafy2bzacebp3shtrn43k7g3unredz7fxn4gj533d3o43tqn2p2ipxxhrvchve"
    }
  ]
]
```

Response:
```json
<<<<<<< HEAD
{
  "SectorNumber": 9,
  "SealProof": 8,
  "SealedCID": {
    "/": "bafy2bzacea3wsdh6y3a36tb3skempjoxqpuyompjbmfeyf34fi3uy6uue42v4"
  },
  "DealIDs": [
    5432
  ],
  "Activation": 10101,
  "Expiration": 10101,
  "DealWeight": "0",
  "VerifiedDealWeight": "0",
  "InitialPledge": "0",
  "ExpectedDayReward": "0",
  "ExpectedStoragePledge": "0",
  "ReplacedSectorAge": 10101,
  "ReplacedDayReward": "0",
  "SectorKeyCID": {
    "/": "bafy2bzacea3wsdh6y3a36tb3skempjoxqpuyompjbmfeyf34fi3uy6uue42v4"
  },
  "SimpleQAPower": true
}
=======
[
  0
]
>>>>>>> 69fcb773
```

### StateMinerAvailableBalance


Perms: read

Inputs:
```json
[
  "f01234",
  [
    {
      "/": "bafy2bzacea3wsdh6y3a36tb3skempjoxqpuyompjbmfeyf34fi3uy6uue42v4"
    },
    {
      "/": "bafy2bzacebp3shtrn43k7g3unredz7fxn4gj533d3o43tqn2p2ipxxhrvchve"
    }
  ]
]
```

Response: `"0"`

### StateMinerDeadlines


Perms: read

Inputs:
```json
[
  "f01234",
  [
    {
      "/": "bafy2bzacea3wsdh6y3a36tb3skempjoxqpuyompjbmfeyf34fi3uy6uue42v4"
    },
    {
      "/": "bafy2bzacebp3shtrn43k7g3unredz7fxn4gj533d3o43tqn2p2ipxxhrvchve"
    }
  ]
]
```

Response:
```json
[
  {
    "PostSubmissions": [
      5,
      1
    ],
    "DisputableProofCount": 42
  }
]
```

### StateMinerFaults


Perms: read

Inputs:
```json
[
  "f01234",
  [
    {
      "/": "bafy2bzacea3wsdh6y3a36tb3skempjoxqpuyompjbmfeyf34fi3uy6uue42v4"
    },
    {
      "/": "bafy2bzacebp3shtrn43k7g3unredz7fxn4gj533d3o43tqn2p2ipxxhrvchve"
    }
  ]
]
```

Response:
```json
<<<<<<< HEAD
{
  "Info": {
    "SealProof": 8,
    "SectorNumber": 9,
    "SealedCID": {
      "/": "bafy2bzacea3wsdh6y3a36tb3skempjoxqpuyompjbmfeyf34fi3uy6uue42v4"
    },
    "SealRandEpoch": 10101,
    "DealIDs": [
      5432
    ],
    "Expiration": 10101,
    "UnsealedCid": {
      "/": "bafy2bzacea3wsdh6y3a36tb3skempjoxqpuyompjbmfeyf34fi3uy6uue42v4"
    }
  },
  "PreCommitDeposit": "0",
  "PreCommitEpoch": 10101
}
=======
[
  5,
  1
]
>>>>>>> 69fcb773
```

### StateMinerInfo


Perms: read

Inputs:
```json
[
  "f01234",
  [
    {
      "/": "bafy2bzacea3wsdh6y3a36tb3skempjoxqpuyompjbmfeyf34fi3uy6uue42v4"
    },
    {
      "/": "bafy2bzacebp3shtrn43k7g3unredz7fxn4gj533d3o43tqn2p2ipxxhrvchve"
    }
  ]
]
```

Response:
```json
{
  "Owner": "f01234",
  "Worker": "f01234",
  "NewWorker": "f01234",
  "ControlAddresses": [
    "f01234"
  ],
  "WorkerChangeEpoch": 10101,
  "PeerId": "12D3KooWGzxzKZYveHXtpG6AsrUJBcWxHBFS2HsEoGTxrMLvKXtf",
  "Multiaddrs": [
    "Ynl0ZSBhcnJheQ=="
  ],
  "WindowPoStProofType": 8,
  "SectorSize": 34359738368,
  "WindowPoStPartitionSectors": 42,
  "ConsensusFaultElapsed": 10101,
  "Beneficiary": "f01234",
  "BeneficiaryTerm": {
    "Quota": "0",
    "UsedQuota": "0",
    "Expiration": 10101
  },
  "PendingBeneficiaryTerm": {
    "NewBeneficiary": "f01234",
    "NewQuota": "0",
    "NewExpiration": 10101,
    "ApprovedByBeneficiary": true,
    "ApprovedByNominee": true
  }
}
```

### StateMinerInitialPledgeCollateral


Perms: read

Inputs:
```json
[
  "f01234",
  {
    "SealProof": 8,
    "SectorNumber": 9,
    "SealedCID": {
      "/": "bafy2bzacea3wsdh6y3a36tb3skempjoxqpuyompjbmfeyf34fi3uy6uue42v4"
    },
    "SealRandEpoch": 10101,
    "DealIDs": [
      5432
    ],
    "Expiration": 10101,
    "UnsealedCid": null
  },
  [
    {
      "/": "bafy2bzacea3wsdh6y3a36tb3skempjoxqpuyompjbmfeyf34fi3uy6uue42v4"
    },
    {
      "/": "bafy2bzacebp3shtrn43k7g3unredz7fxn4gj533d3o43tqn2p2ipxxhrvchve"
    }
  ]
]
```

Response: `"0"`

### StateMinerPartitions


Perms: read

Inputs:
```json
[
  "f01234",
  42,
  [
    {
      "/": "bafy2bzacea3wsdh6y3a36tb3skempjoxqpuyompjbmfeyf34fi3uy6uue42v4"
    },
    {
      "/": "bafy2bzacebp3shtrn43k7g3unredz7fxn4gj533d3o43tqn2p2ipxxhrvchve"
    }
  ]
]
```

Response:
```json
[
  {
    "AllSectors": [
      5,
      1
    ],
    "FaultySectors": [
      5,
      1
    ],
    "RecoveringSectors": [
      5,
      1
    ],
    "LiveSectors": [
      5,
      1
    ],
    "ActiveSectors": [
      5,
      1
    ]
  }
]
```

### StateMinerPower


Perms: read

Inputs:
```json
[
  "f01234",
  [
    {
      "/": "bafy2bzacea3wsdh6y3a36tb3skempjoxqpuyompjbmfeyf34fi3uy6uue42v4"
    },
    {
      "/": "bafy2bzacebp3shtrn43k7g3unredz7fxn4gj533d3o43tqn2p2ipxxhrvchve"
    }
  ]
]
```

Response:
```json
{
<<<<<<< HEAD
  "MinerPower": "0",
  "NetworkPower": "0",
  "Sectors": [
    {
      "SealProof": 8,
      "SectorNumber": 9,
      "SectorKey": {
        "/": "bafy2bzacea3wsdh6y3a36tb3skempjoxqpuyompjbmfeyf34fi3uy6uue42v4"
      },
      "SealedCID": {
        "/": "bafy2bzacea3wsdh6y3a36tb3skempjoxqpuyompjbmfeyf34fi3uy6uue42v4"
      }
    }
  ],
  "WorkerKey": "f01234",
  "SectorSize": 34359738368,
  "PrevBeaconEntry": {
    "Round": 42,
    "Data": "Ynl0ZSBhcnJheQ=="
=======
  "MinerPower": {
    "RawBytePower": "0",
    "QualityAdjPower": "0"
>>>>>>> 69fcb773
  },
  "TotalPower": {
    "RawBytePower": "0",
    "QualityAdjPower": "0"
  },
  "HasMinPower": true
}
```

### StateMinerPreCommitDepositForPower


Perms: read

Inputs:
```json
[
  "f01234",
  {
    "SealProof": 8,
    "SectorNumber": 9,
    "SealedCID": {
      "/": "bafy2bzacea3wsdh6y3a36tb3skempjoxqpuyompjbmfeyf34fi3uy6uue42v4"
    },
    "SealRandEpoch": 10101,
    "DealIDs": [
      5432
    ],
    "Expiration": 10101,
    "UnsealedCid": null
  },
  [
    {
      "/": "bafy2bzacea3wsdh6y3a36tb3skempjoxqpuyompjbmfeyf34fi3uy6uue42v4"
    },
    {
      "/": "bafy2bzacebp3shtrn43k7g3unredz7fxn4gj533d3o43tqn2p2ipxxhrvchve"
    }
  ]
]
```

Response: `"0"`

### StateMinerProvingDeadline


Perms: read

Inputs:
```json
[
  "f01234",
  [
    {
      "/": "bafy2bzacea3wsdh6y3a36tb3skempjoxqpuyompjbmfeyf34fi3uy6uue42v4"
    },
    {
      "/": "bafy2bzacebp3shtrn43k7g3unredz7fxn4gj533d3o43tqn2p2ipxxhrvchve"
    }
  ]
]
```

Response:
```json
{
  "CurrentEpoch": 10101,
  "PeriodStart": 10101,
  "Index": 42,
  "Open": 10101,
  "Close": 10101,
  "Challenge": 10101,
  "FaultCutoff": 10101,
  "WPoStPeriodDeadlines": 42,
  "WPoStProvingPeriod": 10101,
  "WPoStChallengeWindow": 10101,
  "WPoStChallengeLookback": 10101,
  "FaultDeclarationCutoff": 10101
}
```

### StateMinerRecoveries


Perms: read

Inputs:
```json
[
  "f01234",
  [
    {
      "/": "bafy2bzacea3wsdh6y3a36tb3skempjoxqpuyompjbmfeyf34fi3uy6uue42v4"
    },
    {
      "/": "bafy2bzacebp3shtrn43k7g3unredz7fxn4gj533d3o43tqn2p2ipxxhrvchve"
    }
  ]
]
```

Response:
```json
[
  5,
  1
]
```

### StateMinerSectorAllocated


Perms: read

Inputs:
```json
[
  "f01234",
  9,
  [
    {
      "/": "bafy2bzacea3wsdh6y3a36tb3skempjoxqpuyompjbmfeyf34fi3uy6uue42v4"
    },
    {
      "/": "bafy2bzacebp3shtrn43k7g3unredz7fxn4gj533d3o43tqn2p2ipxxhrvchve"
    }
  ]
]
```

Response: `true`

### StateMinerSectorCount


Perms: read

Inputs:
```json
[
  "f01234",
  [
    {
      "/": "bafy2bzacea3wsdh6y3a36tb3skempjoxqpuyompjbmfeyf34fi3uy6uue42v4"
    },
    {
      "/": "bafy2bzacebp3shtrn43k7g3unredz7fxn4gj533d3o43tqn2p2ipxxhrvchve"
    }
  ]
]
```

Response:
```json
{
  "Live": 42,
  "Active": 42,
  "Faulty": 42
}
```

### StateMinerSectorSize


Perms: read

Inputs:
```json
[
  "f01234",
  [
    {
      "/": "bafy2bzacea3wsdh6y3a36tb3skempjoxqpuyompjbmfeyf34fi3uy6uue42v4"
    },
    {
      "/": "bafy2bzacebp3shtrn43k7g3unredz7fxn4gj533d3o43tqn2p2ipxxhrvchve"
    }
  ]
]
```

Response: `34359738368`

### StateMinerSectors


Perms: read

Inputs:
```json
[
  "f01234",
  [
    0
  ],
  [
    {
      "/": "bafy2bzacea3wsdh6y3a36tb3skempjoxqpuyompjbmfeyf34fi3uy6uue42v4"
    },
    {
      "/": "bafy2bzacebp3shtrn43k7g3unredz7fxn4gj533d3o43tqn2p2ipxxhrvchve"
    }
  ]
]
```

Response:
```json
[
  {
    "SectorNumber": 9,
    "SealProof": 8,
    "SealedCID": {
      "/": "bafy2bzacea3wsdh6y3a36tb3skempjoxqpuyompjbmfeyf34fi3uy6uue42v4"
    },
    "DealIDs": [
      5432
    ],
    "Activation": 10101,
    "Expiration": 10101,
    "DealWeight": "0",
    "VerifiedDealWeight": "0",
    "InitialPledge": "0",
    "ExpectedDayReward": "0",
    "ExpectedStoragePledge": "0",
    "ReplacedSectorAge": 10101,
    "ReplacedDayReward": "0",
    "SectorKeyCID": null,
    "SimpleQAPower": true
  }
]
```

### StateMinerWorkerAddress


Perms: read

Inputs:
```json
[
  "f01234",
  [
    {
      "/": "bafy2bzacea3wsdh6y3a36tb3skempjoxqpuyompjbmfeyf34fi3uy6uue42v4"
    },
    {
      "/": "bafy2bzacebp3shtrn43k7g3unredz7fxn4gj533d3o43tqn2p2ipxxhrvchve"
    }
  ]
]
```

Response: `"f01234"`

### StateReadState


Perms: read

Inputs:
```json
[
  "f01234",
  [
    {
      "/": "bafy2bzacea3wsdh6y3a36tb3skempjoxqpuyompjbmfeyf34fi3uy6uue42v4"
    },
    {
      "/": "bafy2bzacebp3shtrn43k7g3unredz7fxn4gj533d3o43tqn2p2ipxxhrvchve"
    }
  ]
]
```

Response:
```json
{
  "Balance": "0",
  "Code": {
    "/": "bafy2bzacea3wsdh6y3a36tb3skempjoxqpuyompjbmfeyf34fi3uy6uue42v4"
  },
  "State": {}
}
```

### StateSectorExpiration


Perms: read

Inputs:
```json
[
  "f01234",
  9,
  [
    {
      "/": "bafy2bzacea3wsdh6y3a36tb3skempjoxqpuyompjbmfeyf34fi3uy6uue42v4"
    },
    {
      "/": "bafy2bzacebp3shtrn43k7g3unredz7fxn4gj533d3o43tqn2p2ipxxhrvchve"
    }
  ]
]
```

Response:
```json
{
  "OnTime": 10101,
  "Early": 10101
}
```

### StateSectorGetInfo


Perms: read

Inputs:
```json
[
  "f01234",
  9,
  [
    {
      "/": "bafy2bzacea3wsdh6y3a36tb3skempjoxqpuyompjbmfeyf34fi3uy6uue42v4"
    },
    {
      "/": "bafy2bzacebp3shtrn43k7g3unredz7fxn4gj533d3o43tqn2p2ipxxhrvchve"
    }
  ]
]
```

Response:
```json
{
  "SectorNumber": 9,
  "SealProof": 8,
  "SealedCID": {
    "/": "bafy2bzacea3wsdh6y3a36tb3skempjoxqpuyompjbmfeyf34fi3uy6uue42v4"
  },
  "DealIDs": [
    5432
  ],
  "Activation": 10101,
  "Expiration": 10101,
  "DealWeight": "0",
  "VerifiedDealWeight": "0",
  "InitialPledge": "0",
  "ExpectedDayReward": "0",
  "ExpectedStoragePledge": "0",
  "ReplacedSectorAge": 10101,
  "ReplacedDayReward": "0",
  "SectorKeyCID": null,
  "SimpleQAPower": true
}
```

### StateSectorPartition


Perms: read

Inputs:
```json
[
  "f01234",
  9,
  [
    {
      "/": "bafy2bzacea3wsdh6y3a36tb3skempjoxqpuyompjbmfeyf34fi3uy6uue42v4"
    },
    {
      "/": "bafy2bzacebp3shtrn43k7g3unredz7fxn4gj533d3o43tqn2p2ipxxhrvchve"
    }
  ]
]
```

Response:
```json
{
  "Deadline": 42,
  "Partition": 42
}
```

### StateSectorPreCommitInfo
StateSectorPreCommitInfo returns the PreCommit info for the specified miner's sector.
Returns nil and no error if the sector isn't precommitted.

Note that the sector number may be allocated while PreCommitInfo is nil. This means that either allocated sector
numbers were compacted, and the sector number was marked as allocated in order to reduce size of the allocated
sectors bitfield, or that the sector was precommitted, but the precommit has expired.


Perms: read

Inputs:
```json
[
  "f01234",
  9,
  [
    {
      "/": "bafy2bzacea3wsdh6y3a36tb3skempjoxqpuyompjbmfeyf34fi3uy6uue42v4"
    },
    {
      "/": "bafy2bzacebp3shtrn43k7g3unredz7fxn4gj533d3o43tqn2p2ipxxhrvchve"
    }
  ]
]
```

Response:
```json
{
  "Info": {
    "SealProof": 8,
    "SectorNumber": 9,
    "SealedCID": {
      "/": "bafy2bzacea3wsdh6y3a36tb3skempjoxqpuyompjbmfeyf34fi3uy6uue42v4"
    },
    "SealRandEpoch": 10101,
    "DealIDs": [
      5432
    ],
    "Expiration": 10101,
    "UnsealedCid": null
  },
  "PreCommitDeposit": "0",
  "PreCommitEpoch": 10101
}
```

### StateVMCirculatingSupplyInternal


Perms: read

Inputs:
```json
[
  [
    {
      "/": "bafy2bzacea3wsdh6y3a36tb3skempjoxqpuyompjbmfeyf34fi3uy6uue42v4"
    },
    {
      "/": "bafy2bzacebp3shtrn43k7g3unredz7fxn4gj533d3o43tqn2p2ipxxhrvchve"
    }
  ]
]
```

Response:
```json
{
  "FilVested": "0",
  "FilMined": "0",
  "FilBurnt": "0",
  "FilLocked": "0",
  "FilCirculating": "0",
  "FilReserveDisbursed": "0"
}
```

### StateVerifiedClientStatus


Perms: read

Inputs:
```json
[
  "f01234",
  [
    {
      "/": "bafy2bzacea3wsdh6y3a36tb3skempjoxqpuyompjbmfeyf34fi3uy6uue42v4"
    },
    {
      "/": "bafy2bzacebp3shtrn43k7g3unredz7fxn4gj533d3o43tqn2p2ipxxhrvchve"
    }
  ]
]
```

Response: `"0"`

## Mining

### MinerCreateBlock


Perms: write

Inputs:
```json
[
  {
    "Miner": "f01234",
    "Parents": [
      {
        "/": "bafy2bzacea3wsdh6y3a36tb3skempjoxqpuyompjbmfeyf34fi3uy6uue42v4"
      },
      {
        "/": "bafy2bzacebp3shtrn43k7g3unredz7fxn4gj533d3o43tqn2p2ipxxhrvchve"
      }
    ],
    "Ticket": {
      "VRFProof": "Bw=="
    },
    "Eproof": {
      "WinCount": 9,
      "VRFProof": "Bw=="
    },
    "BeaconValues": [
      {
        "Round": 42,
        "Data": "Ynl0ZSBhcnJheQ=="
      }
    ],
    "Messages": [
      {
        "Message": {
          "CID": {
            "/": "bafy2bzacebbpdegvr3i4cosewthysg5xkxpqfn2wfcz6mv2hmoktwbdxkax4s"
          },
          "Version": 42,
          "To": "f01234",
          "From": "f01234",
          "Nonce": 42,
          "Value": "0",
          "GasLimit": 9,
          "GasFeeCap": "0",
          "GasPremium": "0",
          "Method": 1,
          "Params": "Ynl0ZSBhcnJheQ=="
        },
        "Signature": {
          "Type": 2,
          "Data": "Ynl0ZSBhcnJheQ=="
        },
        "CID": {
          "/": "bafy2bzacebbpdegvr3i4cosewthysg5xkxpqfn2wfcz6mv2hmoktwbdxkax4s"
        }
      }
    ],
    "Epoch": 10101,
    "Timestamp": 42,
    "WinningPoStProof": [
      {
        "PoStProof": 8,
        "ProofBytes": "Ynl0ZSBhcnJheQ=="
      }
    ]
  }
]
```

Response:
```json
{
  "Header": {
    "Miner": "f01234",
    "Ticket": {
      "VRFProof": "Bw=="
    },
    "ElectionProof": {
      "WinCount": 9,
      "VRFProof": "Bw=="
    },
    "BeaconEntries": [
      {
        "Round": 42,
        "Data": "Ynl0ZSBhcnJheQ=="
      }
    ],
    "WinPoStProof": [
      {
        "PoStProof": 8,
        "ProofBytes": "Ynl0ZSBhcnJheQ=="
      }
    ],
    "Parents": [
      {
        "/": "bafy2bzacea3wsdh6y3a36tb3skempjoxqpuyompjbmfeyf34fi3uy6uue42v4"
      }
    ],
    "ParentWeight": "0",
    "Height": 10101,
    "ParentStateRoot": {
      "/": "bafy2bzacea3wsdh6y3a36tb3skempjoxqpuyompjbmfeyf34fi3uy6uue42v4"
    },
    "ParentMessageReceipts": {
      "/": "bafy2bzacea3wsdh6y3a36tb3skempjoxqpuyompjbmfeyf34fi3uy6uue42v4"
    },
    "Messages": {
      "/": "bafy2bzacea3wsdh6y3a36tb3skempjoxqpuyompjbmfeyf34fi3uy6uue42v4"
    },
    "BLSAggregate": {
      "Type": 2,
      "Data": "Ynl0ZSBhcnJheQ=="
    },
    "Timestamp": 42,
    "BlockSig": {
      "Type": 2,
      "Data": "Ynl0ZSBhcnJheQ=="
    },
    "ForkSignaling": 42,
    "ParentBaseFee": "0"
  },
  "BlsMessages": [
    {
      "/": "bafy2bzacea3wsdh6y3a36tb3skempjoxqpuyompjbmfeyf34fi3uy6uue42v4"
    }
  ],
  "SecpkMessages": [
    {
      "/": "bafy2bzacea3wsdh6y3a36tb3skempjoxqpuyompjbmfeyf34fi3uy6uue42v4"
    }
  ]
}
```

### MinerGetBaseInfo


Perms: read

Inputs:
```json
[
  "f01234",
  10101,
  [
    {
      "/": "bafy2bzacea3wsdh6y3a36tb3skempjoxqpuyompjbmfeyf34fi3uy6uue42v4"
    },
    {
      "/": "bafy2bzacebp3shtrn43k7g3unredz7fxn4gj533d3o43tqn2p2ipxxhrvchve"
    }
  ]
]
```

Response:
```json
{
  "MinerPower": "0",
  "NetworkPower": "0",
  "Sectors": [
    {
      "SealProof": 8,
      "SectorNumber": 9,
      "SectorKey": null,
      "SealedCID": {
        "/": "bafy2bzacea3wsdh6y3a36tb3skempjoxqpuyompjbmfeyf34fi3uy6uue42v4"
      }
    }
  ],
  "WorkerKey": "f01234",
  "SectorSize": 34359738368,
  "PrevBeaconEntry": {
    "Round": 42,
    "Data": "Ynl0ZSBhcnJheQ=="
  },
  "BeaconEntries": [
    {
      "Round": 42,
      "Data": "Ynl0ZSBhcnJheQ=="
    }
  ],
  "EligibleForMining": true
}
```

## Network

### ID


Perms: read

Inputs: `[]`

Response: `"12D3KooWGzxzKZYveHXtpG6AsrUJBcWxHBFS2HsEoGTxrMLvKXtf"`

### NetAddrsListen


Perms: read

Inputs: `[]`

Response:
```json
{
  "ID": "12D3KooWGzxzKZYveHXtpG6AsrUJBcWxHBFS2HsEoGTxrMLvKXtf",
  "Addrs": [
    "/ip4/52.36.61.156/tcp/1347/p2p/12D3KooWFETiESTf1v4PGUvtnxMAcEFMzLZbJGg4tjWfGEimYior"
  ]
}
```

### NetAgentVersion


Perms: read

Inputs:
```json
[
  "12D3KooWGzxzKZYveHXtpG6AsrUJBcWxHBFS2HsEoGTxrMLvKXtf"
]
```

Response: `"string value"`

### NetAutoNatStatus


Perms: read

Inputs: `[]`

Response:
```json
{
  "Reachability": 1,
  "PublicAddr": "string value"
}
```

### NetBandwidthStats
NetBandwidthStats returns statistics about the nodes total bandwidth
usage and current rate across all peers and protocols.


Perms: read

Inputs: `[]`

Response:
```json
{
  "TotalIn": 9,
  "TotalOut": 9,
  "RateIn": 12.3,
  "RateOut": 12.3
}
```

### NetBandwidthStatsByPeer
NetBandwidthStatsByPeer returns statistics about the nodes bandwidth
usage and current rate per peer


Perms: read

Inputs: `[]`

Response:
```json
{
  "12D3KooWSXmXLJmBR1M7i9RW9GQPNUhZSzXKzxDHWtAgNuJAbyEJ": {
    "TotalIn": 174000,
    "TotalOut": 12500,
    "RateIn": 100,
    "RateOut": 50
  }
}
```

### NetBandwidthStatsByProtocol
NetBandwidthStatsByProtocol returns statistics about the nodes bandwidth
usage and current rate per protocol


Perms: read

Inputs: `[]`

Response:
```json
{
  "/fil/hello/1.0.0": {
    "TotalIn": 174000,
    "TotalOut": 12500,
    "RateIn": 100,
    "RateOut": 50
  }
}
```

### NetConnect


Perms: admin

Inputs:
```json
[
  {
    "ID": "12D3KooWGzxzKZYveHXtpG6AsrUJBcWxHBFS2HsEoGTxrMLvKXtf",
    "Addrs": [
      "/ip4/52.36.61.156/tcp/1347/p2p/12D3KooWFETiESTf1v4PGUvtnxMAcEFMzLZbJGg4tjWfGEimYior"
    ]
  }
]
```

Response: `{}`

### NetConnectedness


Perms: read

Inputs:
```json
[
  "12D3KooWGzxzKZYveHXtpG6AsrUJBcWxHBFS2HsEoGTxrMLvKXtf"
]
```

Response: `1`

### NetDisconnect


Perms: admin

Inputs:
```json
[
  "12D3KooWGzxzKZYveHXtpG6AsrUJBcWxHBFS2HsEoGTxrMLvKXtf"
]
```

Response: `{}`

### NetFindPeer


Perms: read

Inputs:
```json
[
  "12D3KooWGzxzKZYveHXtpG6AsrUJBcWxHBFS2HsEoGTxrMLvKXtf"
]
```

Response:
```json
{
  "ID": "12D3KooWGzxzKZYveHXtpG6AsrUJBcWxHBFS2HsEoGTxrMLvKXtf",
  "Addrs": [
    "/ip4/52.36.61.156/tcp/1347/p2p/12D3KooWFETiESTf1v4PGUvtnxMAcEFMzLZbJGg4tjWfGEimYior"
  ]
}
```

### NetFindProvidersAsync


Perms: read

Inputs:
```json
[
  {
    "/": "bafy2bzacea3wsdh6y3a36tb3skempjoxqpuyompjbmfeyf34fi3uy6uue42v4"
  },
  123
]
```

Response:
```json
{
  "ID": "12D3KooWGzxzKZYveHXtpG6AsrUJBcWxHBFS2HsEoGTxrMLvKXtf",
  "Addrs": [
    "/ip4/52.36.61.156/tcp/1347/p2p/12D3KooWFETiESTf1v4PGUvtnxMAcEFMzLZbJGg4tjWfGEimYior"
  ]
}
```

### NetGetClosestPeers


Perms: read

Inputs:
```json
[
  "string value"
]
```

Response:
```json
[
  "12D3KooWGzxzKZYveHXtpG6AsrUJBcWxHBFS2HsEoGTxrMLvKXtf"
]
```

### NetPeerInfo


Perms: read

Inputs:
```json
[
  "12D3KooWGzxzKZYveHXtpG6AsrUJBcWxHBFS2HsEoGTxrMLvKXtf"
]
```

Response:
```json
{
  "ID": "12D3KooWGzxzKZYveHXtpG6AsrUJBcWxHBFS2HsEoGTxrMLvKXtf",
  "Agent": "string value",
  "Addrs": [
    "string value"
  ],
  "Protocols": [
    "string value"
  ],
  "ConnMgrMeta": {
    "FirstSeen": "0001-01-01T00:00:00Z",
    "Value": 123,
    "Tags": {
      "name": 42
    },
    "Conns": {
      "name": "2021-03-08T22:52:18Z"
    }
  }
}
```

### NetPeers


Perms: read

Inputs: `[]`

Response:
```json
[
  {
    "ID": "12D3KooWGzxzKZYveHXtpG6AsrUJBcWxHBFS2HsEoGTxrMLvKXtf",
    "Addrs": [
      "/ip4/52.36.61.156/tcp/1347/p2p/12D3KooWFETiESTf1v4PGUvtnxMAcEFMzLZbJGg4tjWfGEimYior"
    ]
  }
]
```

### NetPing


Perms: read

Inputs:
```json
[
  "12D3KooWGzxzKZYveHXtpG6AsrUJBcWxHBFS2HsEoGTxrMLvKXtf"
]
```

Response: `60000000000`

### NetProtectAdd


Perms: admin

Inputs:
```json
[
  [
    "12D3KooWGzxzKZYveHXtpG6AsrUJBcWxHBFS2HsEoGTxrMLvKXtf"
  ]
]
```

Response: `{}`

### NetProtectList


Perms: read

Inputs: `[]`

Response:
```json
[
  "12D3KooWGzxzKZYveHXtpG6AsrUJBcWxHBFS2HsEoGTxrMLvKXtf"
]
```

### NetProtectRemove


Perms: admin

Inputs:
```json
[
  [
    "12D3KooWGzxzKZYveHXtpG6AsrUJBcWxHBFS2HsEoGTxrMLvKXtf"
  ]
]
```

Response: `{}`

### NetPubsubScores


Perms: read

Inputs: `[]`

Response:
```json
[
  {
    "ID": "12D3KooWGzxzKZYveHXtpG6AsrUJBcWxHBFS2HsEoGTxrMLvKXtf",
    "Score": {
      "Score": 12.3,
      "Topics": {
        "/blocks": {
          "TimeInMesh": 60000000000,
          "FirstMessageDeliveries": 122,
          "MeshMessageDeliveries": 1234,
          "InvalidMessageDeliveries": 3
        }
      },
      "AppSpecificScore": 12.3,
      "IPColocationFactor": 12.3,
      "BehaviourPenalty": 12.3
    }
  }
]
```

## Paychan

### PaychAllocateLane
PaychAllocateLane Allocate late creates a lane within a payment channel so that calls to
CreatePaymentVoucher will automatically make vouchers only for the difference in total


Perms: sign

Inputs:
```json
[
  "f01234"
]
```

Response: `42`

### PaychAvailableFunds
PaychAvailableFunds get the status of an outbound payment channel
@pch: payment channel address


Perms: sign

Inputs:
```json
[
  "f01234"
]
```

Response:
```json
{
  "Channel": "f01234",
  "From": "f01234",
  "To": "f01234",
  "ConfirmedAmt": "0",
  "PendingAmt": "0",
  "NonReservedAmt": "0",
  "PendingAvailableAmt": "0",
  "PendingWaitSentinel": {
    "/": "bafy2bzacea3wsdh6y3a36tb3skempjoxqpuyompjbmfeyf34fi3uy6uue42v4"
  },
  "QueuedAmt": "0",
  "VoucherReedeemedAmt": "0"
}
```

### PaychAvailableFundsByFromTo
PaychAvailableFundsByFromTo  get the status of an outbound payment channel
@from: the payment channel sender
@to: he payment channel recipient


Perms: sign

Inputs:
```json
[
  "f01234",
  "f01234"
]
```

Response:
```json
{
  "Channel": "f01234",
  "From": "f01234",
  "To": "f01234",
  "ConfirmedAmt": "0",
  "PendingAmt": "0",
  "NonReservedAmt": "0",
  "PendingAvailableAmt": "0",
  "PendingWaitSentinel": {
    "/": "bafy2bzacea3wsdh6y3a36tb3skempjoxqpuyompjbmfeyf34fi3uy6uue42v4"
  },
  "QueuedAmt": "0",
  "VoucherReedeemedAmt": "0"
}
```

### PaychCollect
PaychCollect update payment channel status to collect
Collect sends the value of submitted vouchers to the channel recipient (the provider),
and refunds the remaining channel balance to the channel creator (the client).
@pch: payment channel address


Perms: sign

Inputs:
```json
[
  "f01234"
]
```

Response:
```json
{
  "/": "bafy2bzacea3wsdh6y3a36tb3skempjoxqpuyompjbmfeyf34fi3uy6uue42v4"
}
```

### PaychFund
PaychFund gets or creates a payment channel between address pair.
The specified amount will be added to the channel through on-chain send for future use


Perms: sign

Inputs:
```json
[
  "f01234",
  "f01234",
  "0"
]
```

Response:
```json
{
  "Channel": "f01234",
  "WaitSentinel": {
    "/": "bafy2bzacea3wsdh6y3a36tb3skempjoxqpuyompjbmfeyf34fi3uy6uue42v4"
  }
}
```

### PaychGet
PaychGet gets or creates a payment channel between address pair
The specified amount will be reserved for use. If there aren't enough non-reserved funds
available, funds will be added through an on-chain message.
- When opts.OffChain is true, this call will not cause any messages to be sent to the chain (no automatic
channel creation/funds adding). If the operation can't be performed without sending a message an error will be
returned. Note that even when this option is specified, this call can be blocked by previous operations on the
channel waiting for on-chain operations.


Perms: sign

Inputs:
```json
[
  "f01234",
  "f01234",
  "0",
  {
    "OffChain": true
  }
]
```

Response:
```json
{
  "Channel": "f01234",
  "WaitSentinel": {
    "/": "bafy2bzacea3wsdh6y3a36tb3skempjoxqpuyompjbmfeyf34fi3uy6uue42v4"
  }
}
```

### PaychGetWaitReady
PaychGetWaitReady waits until the create channel / add funds message with the sentinel
@sentinel: given message CID arrives.
@ch: the returned channel address can safely be used against the Manager methods.


Perms: sign

Inputs:
```json
[
  {
    "/": "bafy2bzacea3wsdh6y3a36tb3skempjoxqpuyompjbmfeyf34fi3uy6uue42v4"
  }
]
```

Response: `"f01234"`

### PaychList
PaychList list the addresses of all channels that have been created


Perms: read

Inputs: `[]`

Response:
```json
[
  "f01234"
]
```

### PaychNewPayment
PaychNewPayment aggregate vouchers into a new lane
@from: the payment channel sender
@to: the payment channel recipient
@vouchers: the outstanding (non-redeemed) vouchers


Perms: sign

Inputs:
```json
[
  "f01234",
  "f01234",
  [
    {
      "Amount": "0",
      "TimeLockMin": 10101,
      "TimeLockMax": 10101,
      "MinSettle": 10101,
      "Extra": {
        "Actor": "f01234",
        "Method": 1,
        "Data": "Ynl0ZSBhcnJheQ=="
      }
    }
  ]
]
```

Response:
```json
{
  "Channel": "f01234",
  "WaitSentinel": {
    "/": "bafy2bzacea3wsdh6y3a36tb3skempjoxqpuyompjbmfeyf34fi3uy6uue42v4"
  },
  "Vouchers": [
    {
      "ChannelAddr": "f01234",
      "TimeLockMin": 10101,
      "TimeLockMax": 10101,
      "SecretHash": "Ynl0ZSBhcnJheQ==",
      "Extra": {
        "Actor": "f01234",
        "Method": 1,
        "Data": "Ynl0ZSBhcnJheQ=="
      },
      "Lane": 42,
      "Nonce": 42,
      "Amount": "0",
      "MinSettleHeight": 10101,
      "Merges": [
        {
          "Lane": 42,
          "Nonce": 42
        }
      ],
      "Signature": {
        "Type": 2,
        "Data": "Ynl0ZSBhcnJheQ=="
      }
    }
  ]
}
```

### PaychSettle
PaychSettle update payment channel status to settle
After a settlement period (currently 12 hours) either party to the payment channel can call collect on chain
@pch: payment channel address


Perms: sign

Inputs:
```json
[
  "f01234"
]
```

Response:
```json
{
  "/": "bafy2bzacea3wsdh6y3a36tb3skempjoxqpuyompjbmfeyf34fi3uy6uue42v4"
}
```

### PaychStatus
PaychStatus get the payment channel status
@pch: payment channel address


Perms: read

Inputs:
```json
[
  "f01234"
]
```

Response:
```json
{
  "ControlAddr": "f01234",
  "Direction": 1
}
```

### PaychVoucherAdd
PaychVoucherAdd adds a voucher for an inbound channel.
If the channel is not in the store, fetches the channel from state (and checks that
the channel To address is owned by the wallet).


Perms: write

Inputs:
```json
[
  "f01234",
  {
    "ChannelAddr": "f01234",
    "TimeLockMin": 10101,
    "TimeLockMax": 10101,
    "SecretHash": "Ynl0ZSBhcnJheQ==",
    "Extra": {
      "Actor": "f01234",
      "Method": 1,
      "Data": "Ynl0ZSBhcnJheQ=="
    },
    "Lane": 42,
    "Nonce": 42,
    "Amount": "0",
    "MinSettleHeight": 10101,
    "Merges": [
      {
        "Lane": 42,
        "Nonce": 42
      }
    ],
    "Signature": {
      "Type": 2,
      "Data": "Ynl0ZSBhcnJheQ=="
    }
  },
  "Ynl0ZSBhcnJheQ==",
  "0"
]
```

Response: `"0"`

### PaychVoucherCheckSpendable
PaychVoucherCheckSpendable checks if the given voucher is currently spendable
@pch: payment channel address
@sv: voucher


Perms: read

Inputs:
```json
[
  "f01234",
  {
    "ChannelAddr": "f01234",
    "TimeLockMin": 10101,
    "TimeLockMax": 10101,
    "SecretHash": "Ynl0ZSBhcnJheQ==",
    "Extra": {
      "Actor": "f01234",
      "Method": 1,
      "Data": "Ynl0ZSBhcnJheQ=="
    },
    "Lane": 42,
    "Nonce": 42,
    "Amount": "0",
    "MinSettleHeight": 10101,
    "Merges": [
      {
        "Lane": 42,
        "Nonce": 42
      }
    ],
    "Signature": {
      "Type": 2,
      "Data": "Ynl0ZSBhcnJheQ=="
    }
  },
  "Ynl0ZSBhcnJheQ==",
  "Ynl0ZSBhcnJheQ=="
]
```

Response: `true`

### PaychVoucherCheckValid
PaychVoucherCheckValid checks if the given voucher is valid (is or could become spendable at some point).
If the channel is not in the store, fetches the channel from state (and checks that
the channel To address is owned by the wallet).
@pch: payment channel address
@sv: voucher


Perms: read

Inputs:
```json
[
  "f01234",
  {
    "ChannelAddr": "f01234",
    "TimeLockMin": 10101,
    "TimeLockMax": 10101,
    "SecretHash": "Ynl0ZSBhcnJheQ==",
    "Extra": {
      "Actor": "f01234",
      "Method": 1,
      "Data": "Ynl0ZSBhcnJheQ=="
    },
    "Lane": 42,
    "Nonce": 42,
    "Amount": "0",
    "MinSettleHeight": 10101,
    "Merges": [
      {
        "Lane": 42,
        "Nonce": 42
      }
    ],
    "Signature": {
      "Type": 2,
      "Data": "Ynl0ZSBhcnJheQ=="
    }
  }
]
```

Response: `{}`

### PaychVoucherCreate
PaychVoucherCreate creates a new signed voucher on the given payment channel
with the given lane and amount.  The value passed in is exactly the value
that will be used to create the voucher, so if previous vouchers exist, the
actual additional value of this voucher will only be the difference between
the two.
If there are insufficient funds in the channel to create the voucher,
returns a nil voucher and the shortfall.


Perms: sign

Inputs:
```json
[
  "f01234",
  "0",
  42
]
```

Response:
```json
{
  "Voucher": {
    "ChannelAddr": "f01234",
    "TimeLockMin": 10101,
    "TimeLockMax": 10101,
    "SecretHash": "Ynl0ZSBhcnJheQ==",
    "Extra": {
      "Actor": "f01234",
      "Method": 1,
      "Data": "Ynl0ZSBhcnJheQ=="
    },
    "Lane": 42,
    "Nonce": 42,
    "Amount": "0",
    "MinSettleHeight": 10101,
    "Merges": [
      {
        "Lane": 42,
        "Nonce": 42
      }
    ],
    "Signature": {
      "Type": 2,
      "Data": "Ynl0ZSBhcnJheQ=="
    }
  },
  "Shortfall": "0"
}
```

### PaychVoucherList
PaychVoucherList list vouchers in payment channel
@pch: payment channel address


Perms: write

Inputs:
```json
[
  "f01234"
]
```

Response:
```json
[
  {
    "ChannelAddr": "f01234",
    "TimeLockMin": 10101,
    "TimeLockMax": 10101,
    "SecretHash": "Ynl0ZSBhcnJheQ==",
    "Extra": {
      "Actor": "f01234",
      "Method": 1,
      "Data": "Ynl0ZSBhcnJheQ=="
    },
    "Lane": 42,
    "Nonce": 42,
    "Amount": "0",
    "MinSettleHeight": 10101,
    "Merges": [
      {
        "Lane": 42,
        "Nonce": 42
      }
    ],
    "Signature": {
      "Type": 2,
      "Data": "Ynl0ZSBhcnJheQ=="
    }
  }
]
```

### PaychVoucherSubmit
PaychVoucherSubmit Submit voucher to chain to update payment channel state
@pch: payment channel address
@sv: voucher in payment channel


Perms: sign

Inputs:
```json
[
  "f01234",
  {
    "ChannelAddr": "f01234",
    "TimeLockMin": 10101,
    "TimeLockMax": 10101,
    "SecretHash": "Ynl0ZSBhcnJheQ==",
    "Extra": {
      "Actor": "f01234",
      "Method": 1,
      "Data": "Ynl0ZSBhcnJheQ=="
    },
    "Lane": 42,
    "Nonce": 42,
    "Amount": "0",
    "MinSettleHeight": 10101,
    "Merges": [
      {
        "Lane": 42,
        "Nonce": 42
      }
    ],
    "Signature": {
      "Type": 2,
      "Data": "Ynl0ZSBhcnJheQ=="
    }
  },
  "Ynl0ZSBhcnJheQ==",
  "Ynl0ZSBhcnJheQ=="
]
```

Response:
```json
{
  "/": "bafy2bzacea3wsdh6y3a36tb3skempjoxqpuyompjbmfeyf34fi3uy6uue42v4"
}
```

## Syncer

### ChainSyncHandleNewTipSet


Perms: write

Inputs:
```json
[
  {
    "Source": "12D3KooWGzxzKZYveHXtpG6AsrUJBcWxHBFS2HsEoGTxrMLvKXtf",
    "Sender": "12D3KooWGzxzKZYveHXtpG6AsrUJBcWxHBFS2HsEoGTxrMLvKXtf",
    "Head": {
      "Cids": null,
      "Blocks": null,
      "Height": 0
    }
  }
]
```

Response: `{}`

### ChainTipSetWeight


Perms: read

Inputs:
```json
[
  [
    {
      "/": "bafy2bzacea3wsdh6y3a36tb3skempjoxqpuyompjbmfeyf34fi3uy6uue42v4"
    },
    {
      "/": "bafy2bzacebp3shtrn43k7g3unredz7fxn4gj533d3o43tqn2p2ipxxhrvchve"
    }
  ]
]
```

Response: `"0"`

### Concurrent


Perms: read

Inputs: `[]`

Response: `9`

### SetConcurrent


Perms: admin

Inputs:
```json
[
  9
]
```

Response: `{}`

### SyncState


Perms: read

Inputs: `[]`

Response:
```json
{
  "ActiveSyncs": [
    {
      "WorkerID": 42,
      "Base": {
        "Cids": null,
        "Blocks": null,
        "Height": 0
      },
      "Target": {
        "Cids": null,
        "Blocks": null,
        "Height": 0
      },
      "Stage": 1,
      "Height": 10101,
      "Start": "0001-01-01T00:00:00Z",
      "End": "0001-01-01T00:00:00Z",
      "Message": "string value"
    }
  ],
  "VMApplied": 42
}
```

### SyncSubmitBlock


Perms: write

Inputs:
```json
[
  {
    "Header": {
      "Miner": "f01234",
      "Ticket": {
        "VRFProof": "Bw=="
      },
      "ElectionProof": {
        "WinCount": 9,
        "VRFProof": "Bw=="
      },
      "BeaconEntries": [
        {
          "Round": 42,
          "Data": "Ynl0ZSBhcnJheQ=="
        }
      ],
      "WinPoStProof": [
        {
          "PoStProof": 8,
          "ProofBytes": "Ynl0ZSBhcnJheQ=="
        }
      ],
      "Parents": [
        {
          "/": "bafy2bzacea3wsdh6y3a36tb3skempjoxqpuyompjbmfeyf34fi3uy6uue42v4"
        }
      ],
      "ParentWeight": "0",
      "Height": 10101,
      "ParentStateRoot": {
        "/": "bafy2bzacea3wsdh6y3a36tb3skempjoxqpuyompjbmfeyf34fi3uy6uue42v4"
      },
      "ParentMessageReceipts": {
        "/": "bafy2bzacea3wsdh6y3a36tb3skempjoxqpuyompjbmfeyf34fi3uy6uue42v4"
      },
      "Messages": {
        "/": "bafy2bzacea3wsdh6y3a36tb3skempjoxqpuyompjbmfeyf34fi3uy6uue42v4"
      },
      "BLSAggregate": {
        "Type": 2,
        "Data": "Ynl0ZSBhcnJheQ=="
      },
      "Timestamp": 42,
      "BlockSig": {
        "Type": 2,
        "Data": "Ynl0ZSBhcnJheQ=="
      },
      "ForkSignaling": 42,
      "ParentBaseFee": "0"
    },
    "BlsMessages": [
      {
        "/": "bafy2bzacea3wsdh6y3a36tb3skempjoxqpuyompjbmfeyf34fi3uy6uue42v4"
      }
    ],
    "SecpkMessages": [
      {
        "/": "bafy2bzacea3wsdh6y3a36tb3skempjoxqpuyompjbmfeyf34fi3uy6uue42v4"
      }
    ]
  }
]
```

Response: `{}`

### SyncerTracker


Perms: read

Inputs: `[]`

Response:
```json
{
  "History": [
    {
      "State": 1,
      "Base": {
        "Cids": null,
        "Blocks": null,
        "Height": 0
      },
      "Current": {
        "Cids": null,
        "Blocks": null,
        "Height": 0
      },
      "Start": "0001-01-01T00:00:00Z",
      "End": "0001-01-01T00:00:00Z",
      "Err": {},
      "Source": "12D3KooWGzxzKZYveHXtpG6AsrUJBcWxHBFS2HsEoGTxrMLvKXtf",
      "Sender": "12D3KooWGzxzKZYveHXtpG6AsrUJBcWxHBFS2HsEoGTxrMLvKXtf",
      "Head": {
        "Cids": null,
        "Blocks": null,
        "Height": 0
      }
    }
  ],
  "Buckets": [
    {
      "State": 1,
      "Base": {
        "Cids": null,
        "Blocks": null,
        "Height": 0
      },
      "Current": {
        "Cids": null,
        "Blocks": null,
        "Height": 0
      },
      "Start": "0001-01-01T00:00:00Z",
      "End": "0001-01-01T00:00:00Z",
      "Err": {},
      "Source": "12D3KooWGzxzKZYveHXtpG6AsrUJBcWxHBFS2HsEoGTxrMLvKXtf",
      "Sender": "12D3KooWGzxzKZYveHXtpG6AsrUJBcWxHBFS2HsEoGTxrMLvKXtf",
      "Head": {
        "Cids": null,
        "Blocks": null,
        "Height": 0
      }
    }
  ]
}
```

## Wallet

### HasPassword


Perms: admin

Inputs: `[]`

Response: `true`

### LockWallet


Perms: admin

Inputs: `[]`

Response: `{}`

### SetPassword


Perms: admin

Inputs:
```json
[
  "Ynl0ZSBhcnJheQ=="
]
```

Response: `{}`

### UnLockWallet


Perms: admin

Inputs:
```json
[
  "Ynl0ZSBhcnJheQ=="
]
```

Response: `{}`

### WalletAddresses


Perms: admin

Inputs: `[]`

Response:
```json
[
  "f01234"
]
```

### WalletBalance


Perms: read

Inputs:
```json
[
  "f01234"
]
```

Response: `"0"`

### WalletDefaultAddress


Perms: write

Inputs: `[]`

Response: `"f01234"`

### WalletDelete


Perms: admin

Inputs:
```json
[
  "f01234"
]
```

Response: `{}`

### WalletExport


Perms: admin

Inputs:
```json
[
  "f01234",
  "string value"
]
```

Response:
```json
{
  "Type": "bls",
  "PrivateKey": "Ynl0ZSBhcnJheQ=="
}
```

### WalletHas


Perms: write

Inputs:
```json
[
  "f01234"
]
```

Response: `true`

### WalletImport


Perms: admin

Inputs:
```json
[
  {
    "Type": "bls",
    "PrivateKey": "Ynl0ZSBhcnJheQ=="
  }
]
```

Response: `"f01234"`

### WalletNewAddress


Perms: write

Inputs:
```json
[
  7
]
```

Response: `"f01234"`

### WalletSetDefault


Perms: write

Inputs:
```json
[
  "f01234"
]
```

Response: `{}`

### WalletSign


Perms: sign

Inputs:
```json
[
  "f01234",
  "Ynl0ZSBhcnJheQ==",
  {
    "Type": "message",
    "Extra": "Ynl0ZSBhcnJheQ=="
  }
]
```

Response:
```json
{
  "Type": 2,
  "Data": "Ynl0ZSBhcnJheQ=="
}
```

### WalletSignMessage


Perms: sign

Inputs:
```json
[
  "f01234",
  {
    "CID": {
      "/": "bafy2bzacebbpdegvr3i4cosewthysg5xkxpqfn2wfcz6mv2hmoktwbdxkax4s"
    },
    "Version": 42,
    "To": "f01234",
    "From": "f01234",
    "Nonce": 42,
    "Value": "0",
    "GasLimit": 9,
    "GasFeeCap": "0",
    "GasPremium": "0",
    "Method": 1,
    "Params": "Ynl0ZSBhcnJheQ=="
  }
]
```

Response:
```json
{
  "Message": {
    "CID": {
      "/": "bafy2bzacebbpdegvr3i4cosewthysg5xkxpqfn2wfcz6mv2hmoktwbdxkax4s"
    },
    "Version": 42,
    "To": "f01234",
    "From": "f01234",
    "Nonce": 42,
    "Value": "0",
    "GasLimit": 9,
    "GasFeeCap": "0",
    "GasPremium": "0",
    "Method": 1,
    "Params": "Ynl0ZSBhcnJheQ=="
  },
  "Signature": {
    "Type": 2,
    "Data": "Ynl0ZSBhcnJheQ=="
  },
  "CID": {
    "/": "bafy2bzacebbpdegvr3i4cosewthysg5xkxpqfn2wfcz6mv2hmoktwbdxkax4s"
  }
}
```

### WalletState


Perms: admin

Inputs: `[]`

Response: `123`
<|MERGE_RESOLUTION|>--- conflicted
+++ resolved
@@ -3905,7 +3905,6 @@
 ]
 ```
 
-<<<<<<< HEAD
 Response:
 ```json
 [
@@ -3934,9 +3933,6 @@
   }
 ]
 ```
-=======
-Response: `"0"`
->>>>>>> 69fcb773
 
 ### StateComputeDataCID
 StateComputeDataCID computes DataCID from a set of on-chain deals
@@ -3965,16 +3961,10 @@
 
 Response:
 ```json
-<<<<<<< HEAD
 [
   5,
   1
 ]
-=======
-{
-  "/": "bafy2bzacea3wsdh6y3a36tb3skempjoxqpuyompjbmfeyf34fi3uy6uue42v4"
-}
->>>>>>> 69fcb773
 ```
 
 ### StateDealProviderCollateralBounds
@@ -4122,7 +4112,6 @@
 }
 ```
 
-<<<<<<< HEAD
 ### StateMinerInitialPledgeCollateral
 
 
@@ -4161,10 +4150,6 @@
 Response: `"0"`
 
 ### StateMinerPartitions
-=======
-### StateGetAllocations
-StateGetAllocations returns the all the allocations for a given client.
->>>>>>> 69fcb773
 
 
 Perms: read
@@ -4234,7 +4219,6 @@
 ```json
 [
   "f01234",
-<<<<<<< HEAD
   {
     "SealProof": 8,
     "SectorNumber": 9,
@@ -4250,8 +4234,6 @@
       "/": "bafy2bzacea3wsdh6y3a36tb3skempjoxqpuyompjbmfeyf34fi3uy6uue42v4"
     }
   },
-=======
->>>>>>> 69fcb773
   [
     {
       "/": "bafy2bzacea3wsdh6y3a36tb3skempjoxqpuyompjbmfeyf34fi3uy6uue42v4"
@@ -4405,26 +4387,22 @@
 [
   "f01234",
   [
-<<<<<<< HEAD
     5,
     1
   ],
   [
-=======
->>>>>>> 69fcb773
-    {
-      "/": "bafy2bzacea3wsdh6y3a36tb3skempjoxqpuyompjbmfeyf34fi3uy6uue42v4"
-    },
-    {
-      "/": "bafy2bzacebp3shtrn43k7g3unredz7fxn4gj533d3o43tqn2p2ipxxhrvchve"
-    }
-  ]
-]
-```
-
-Response:
-```json
-<<<<<<< HEAD
+    {
+      "/": "bafy2bzacea3wsdh6y3a36tb3skempjoxqpuyompjbmfeyf34fi3uy6uue42v4"
+    },
+    {
+      "/": "bafy2bzacebp3shtrn43k7g3unredz7fxn4gj533d3o43tqn2p2ipxxhrvchve"
+    }
+  ]
+]
+```
+
+Response:
+```json
 [
   {
     "SectorNumber": 9,
@@ -4450,12 +4428,6 @@
     "SimpleQAPower": true
   }
 ]
-=======
-{
-  "Escrow": "0",
-  "Locked": "0"
-}
->>>>>>> 69fcb773
 ```
 
 ### StateMarketDeals
@@ -4623,7 +4595,6 @@
 
 Response:
 ```json
-<<<<<<< HEAD
 {
   "SectorNumber": 9,
   "SealProof": 8,
@@ -4647,11 +4618,6 @@
   },
   "SimpleQAPower": true
 }
-=======
-[
-  0
-]
->>>>>>> 69fcb773
 ```
 
 ### StateMinerAvailableBalance
@@ -4731,7 +4697,6 @@
 
 Response:
 ```json
-<<<<<<< HEAD
 {
   "Info": {
     "SealProof": 8,
@@ -4751,12 +4716,6 @@
   "PreCommitDeposit": "0",
   "PreCommitEpoch": 10101
 }
-=======
-[
-  5,
-  1
-]
->>>>>>> 69fcb773
 ```
 
 ### StateMinerInfo
@@ -4920,7 +4879,6 @@
 Response:
 ```json
 {
-<<<<<<< HEAD
   "MinerPower": "0",
   "NetworkPower": "0",
   "Sectors": [
@@ -4940,11 +4898,6 @@
   "PrevBeaconEntry": {
     "Round": 42,
     "Data": "Ynl0ZSBhcnJheQ=="
-=======
-  "MinerPower": {
-    "RawBytePower": "0",
-    "QualityAdjPower": "0"
->>>>>>> 69fcb773
   },
   "TotalPower": {
     "RawBytePower": "0",
@@ -7097,4 +7050,4 @@
 
 Inputs: `[]`
 
-Response: `123`
+Response: `123`